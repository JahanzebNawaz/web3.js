language: node_js
node_js:
    - "6"
    - "7"
    - "8"
<<<<<<< HEAD
    - "9"
=======
>>>>>>> 0d54d94e
    - "10"
env:
    - CXX=g++-4.8
addons:
  apt:
    sources:
    - ubuntu-toolchain-r-test
    packages:
    - g++-4.8
env:
  matrix:
    - CXX=g++-4.8 TEST_SUITE=test
before_script:
    - export DISPLAY=:99.0
    - sh -e /etc/init.d/xvfb start
install:
    - npm install
script:
    - npm run-script build
    - npm run-script test-coveralls
after_script:
    - cd test/node && npm install && node app.js
<|MERGE_RESOLUTION|>--- conflicted
+++ resolved
@@ -3,10 +3,7 @@
     - "6"
     - "7"
     - "8"
-<<<<<<< HEAD
     - "9"
-=======
->>>>>>> 0d54d94e
     - "10"
 env:
     - CXX=g++-4.8
@@ -25,7 +22,7 @@
 install:
     - npm install
 script:
-    - npm run-script build
-    - npm run-script test-coveralls
+    - npm run build
+    - npm run test
 after_script:
     - cd test/node && npm install && node app.js
