require=(function e(t,n,r){function s(o,u){if(!n[o]){if(!t[o]){var a=typeof require=="function"&&require;if(!u&&a)return a(o,!0);if(i)return i(o,!0);var f=new Error("Cannot find module '"+o+"'");throw f.code="MODULE_NOT_FOUND",f}var l=n[o]={exports:{}};t[o][0].call(l.exports,function(e){var n=t[o][1][e];return s(n?n:e)},l,l.exports,e,t,n,r)}return n[o].exports}var i=typeof require=="function"&&require;for(var o=0;o<r.length;o++)s(r[o]);return s})({1:[function(require,module,exports){
/*
    This file is part of ethereum.js.

    ethereum.js is free software: you can redistribute it and/or modify
    it under the terms of the GNU Lesser General Public License as published by
    the Free Software Foundation, either version 3 of the License, or
    (at your option) any later version.

    ethereum.js is distributed in the hope that it will be useful,
    but WITHOUT ANY WARRANTY; without even the implied warranty of
    MERCHANTABILITY or FITNESS FOR A PARTICULAR PURPOSE.  See the
    GNU Lesser General Public License for more details.

    You should have received a copy of the GNU Lesser General Public License
    along with ethereum.js.  If not, see <http://www.gnu.org/licenses/>.
*/
/** @file abi.js
 * @authors:
 *   Marek Kotewicz <marek@ethdev.com>
 *   Gav Wood <g@ethdev.com>
 * @date 2014
 */

var utils = require('../utils/utils');
var c = require('../utils/config');
var types = require('./types');
var f = require('./formatters');

/**
 * throw incorrect type error
 *
 * @method throwTypeError
 * @param {String} type
 * @throws incorrect type error
 */
var throwTypeError = function (type) {
    throw new Error('parser does not support type: ' + type);
};

/** This method should be called if we want to check if givent type is an array type
 *
 * @method isArrayType
 * @param {String} type name
 * @returns {Boolean} true if it is, otherwise false
 */
var isArrayType = function (type) {
    return type.slice(-2) === '[]';
};

/**
 * This method should be called to return dynamic type length in hex
 *
 * @method dynamicTypeBytes
 * @param {String} type
 * @param {String|Array} dynamic type
 * @return {String} length of dynamic type in hex or empty string if type is not dynamic
 */
var dynamicTypeBytes = function (type, value) {
    // TODO: decide what to do with array of strings
    if (isArrayType(type) || type === 'bytes')
        return f.formatInputInt(value.length);
    return "";
};

var inputTypes = types.inputTypes();

/**
 * Formats input params to bytes
 *
 * @method formatInput
 * @param {Array} abi inputs of method
 * @param {Array} params that will be formatted to bytes
 * @returns bytes representation of input params
 */
var formatInput = function (inputs, params) {
    var bytes = "";
    var toAppendConstant = "";
    var toAppendArrayContent = "";

    /// first we iterate in search for dynamic
    inputs.forEach(function (input, index) {
        bytes += dynamicTypeBytes(input.type, params[index]);
    });

    inputs.forEach(function (input, i) {
        /*jshint maxcomplexity:5 */
        var typeMatch = false;
        for (var j = 0; j < inputTypes.length && !typeMatch; j++) {
            typeMatch = inputTypes[j].type(inputs[i].type, params[i]);
        }
        if (!typeMatch) {
            throwTypeError(inputs[i].type);
        }

        var formatter = inputTypes[j - 1].format;

        if (isArrayType(inputs[i].type))
            toAppendArrayContent += params[i].reduce(function (acc, curr) {
                return acc + formatter(curr);
            }, "");
        else if (inputs[i].type === 'bytes')
            toAppendArrayContent += formatter(params[i]);
        else
            toAppendConstant += formatter(params[i]);
    });

    bytes += toAppendConstant + toAppendArrayContent;

    return bytes;
};

/**
 * This method should be called to predict the length of dynamic type
 *
 * @method dynamicBytesLength
 * @param {String} type
 * @returns {Number} length of dynamic type, 0 or multiplication of ETH_PADDING (32)
 */
var dynamicBytesLength = function (type) {
    if (isArrayType(type) || type === 'bytes')
        return c.ETH_PADDING * 2;
    return 0;
};

var outputTypes = types.outputTypes();

/** 
 * Formats output bytes back to param list
 *
 * @method formatOutput
 * @param {Array} abi outputs of method
 * @param {String} bytes represention of output
 * @returns {Array} output params
 */
var formatOutput = function (outs, output) {

    output = output.slice(2);
    var result = [];
    var padding = c.ETH_PADDING * 2;

    var dynamicPartLength = outs.reduce(function (acc, curr) {
        return acc + dynamicBytesLength(curr.type);
    }, 0);

    var dynamicPart = output.slice(0, dynamicPartLength);
    output = output.slice(dynamicPartLength);

    outs.forEach(function (out, i) {
        /*jshint maxcomplexity:6 */
        var typeMatch = false;
        for (var j = 0; j < outputTypes.length && !typeMatch; j++) {
            typeMatch = outputTypes[j].type(outs[i].type);
        }

        if (!typeMatch) {
            throwTypeError(outs[i].type);
        }

        var formatter = outputTypes[j - 1].format;
        if (isArrayType(outs[i].type)) {
            var size = f.formatOutputUInt(dynamicPart.slice(0, padding));
            dynamicPart = dynamicPart.slice(padding);
            var array = [];
            for (var k = 0; k < size; k++) {
                array.push(formatter(output.slice(0, padding)));
                output = output.slice(padding);
            }
            result.push(array);
        }
        else if (types.prefixedType('bytes')(outs[i].type)) {
            dynamicPart = dynamicPart.slice(padding);
            result.push(formatter(output.slice(0, padding)));
            output = output.slice(padding);
        } else {
            result.push(formatter(output.slice(0, padding)));
            output = output.slice(padding);
        }
    });

    return result;
};

/**
 * Should be called to create input parser for contract with given abi
 *
 * @method inputParser
 * @param {Array} contract abi
 * @returns {Object} input parser object for given json abi
 * TODO: refactor creating the parser, do not double logic from contract
 */
var inputParser = function (json) {
    var parser = {};
    json.forEach(function (method) {
        var displayName = utils.extractDisplayName(method.name);
        var typeName = utils.extractTypeName(method.name);

        var impl = function () {
            var params = Array.prototype.slice.call(arguments);
            return formatInput(method.inputs, params);
        };

        if (parser[displayName] === undefined) {
            parser[displayName] = impl;
        }

        parser[displayName][typeName] = impl;
    });

    return parser;
};

/**
 * Should be called to create output parser for contract with given abi
 *
 * @method outputParser
 * @param {Array} contract abi
 * @returns {Object} output parser for given json abi
 */
var outputParser = function (json) {
    var parser = {};
    json.forEach(function (method) {

        var displayName = utils.extractDisplayName(method.name);
        var typeName = utils.extractTypeName(method.name);

        var impl = function (output) {
            return formatOutput(method.outputs, output);
        };

        if (parser[displayName] === undefined) {
            parser[displayName] = impl;
        }

        parser[displayName][typeName] = impl;
    });

    return parser;
};

module.exports = {
    inputParser: inputParser,
    outputParser: outputParser,
    formatInput: formatInput,
    formatOutput: formatOutput
};

},{"../utils/config":5,"../utils/utils":6,"./formatters":2,"./types":3}],2:[function(require,module,exports){
/*
    This file is part of ethereum.js.

    ethereum.js is free software: you can redistribute it and/or modify
    it under the terms of the GNU Lesser General Public License as published by
    the Free Software Foundation, either version 3 of the License, or
    (at your option) any later version.

    ethereum.js is distributed in the hope that it will be useful,
    but WITHOUT ANY WARRANTY; without even the implied warranty of
    MERCHANTABILITY or FITNESS FOR A PARTICULAR PURPOSE.  See the
    GNU Lesser General Public License for more details.

    You should have received a copy of the GNU Lesser General Public License
    along with ethereum.js.  If not, see <http://www.gnu.org/licenses/>.
*/
/** @file formatters.js
 * @authors:
 *   Marek Kotewicz <marek@ethdev.com>
 * @date 2015
 */

var BigNumber = require('bignumber.js');
var utils = require('../utils/utils');
var c = require('../utils/config');

/**
 * Should be called to pad string to expected length
 *
 * @method padLeft
 * @param {String} string to be padded
 * @param {Number} characters that result string should have
 * @param {String} sign, by default 0
 * @returns {String} right aligned string
 */
var padLeft = function (string, chars, sign) {
    return new Array(chars - string.length + 1).join(sign ? sign : "0") + string;
};

/**
 * Formats input value to byte representation of int
 * If value is negative, return it's two's complement
 * If the value is floating point, round it down
 *
 * @method formatInputInt
 * @param {String|Number|BigNumber} value that needs to be formatted
 * @returns {String} right-aligned byte representation of int
 */
var formatInputInt = function (value) {
    var padding = c.ETH_PADDING * 2;
    BigNumber.config(c.ETH_BIGNUMBER_ROUNDING_MODE);
    return padLeft(utils.toTwosComplement(value).round().toString(16), padding);
};

/**
 * Formats input value to byte representation of string
 *
 * @method formatInputString
 * @param {String}
 * @returns {String} left-algined byte representation of string
 */
var formatInputString = function (value) {
    return utils.fromAscii(value, c.ETH_PADDING).substr(2);
};

/**
 * Formats input value to byte representation of bool
 *
 * @method formatInputBool
 * @param {Boolean}
 * @returns {String} right-aligned byte representation bool
 */
var formatInputBool = function (value) {
    return '000000000000000000000000000000000000000000000000000000000000000' + (value ?  '1' : '0');
};

/**
 * Formats input value to byte representation of real
 * Values are multiplied by 2^m and encoded as integers
 *
 * @method formatInputReal
 * @param {String|Number|BigNumber}
 * @returns {String} byte representation of real
 */
var formatInputReal = function (value) {
    return formatInputInt(new BigNumber(value).times(new BigNumber(2).pow(128))); 
};

/**
 * Check if input value is negative
 *
 * @method signedIsNegative
 * @param {String} value is hex format
 * @returns {Boolean} true if it is negative, otherwise false
 */
var signedIsNegative = function (value) {
    return (new BigNumber(value.substr(0, 1), 16).toString(2).substr(0, 1)) === '1';
};

/**
 * Formats right-aligned output bytes to int
 *
 * @method formatOutputInt
 * @param {String} bytes
 * @returns {BigNumber} right-aligned output bytes formatted to big number
 */
var formatOutputInt = function (value) {

    value = value || "0";

    // check if it's negative number
    // it it is, return two's complement
    if (signedIsNegative(value)) {
        return new BigNumber(value, 16).minus(new BigNumber('ffffffffffffffffffffffffffffffffffffffffffffffffffffffffffffffff', 16)).minus(1);
    }
    return new BigNumber(value, 16);
};

/**
 * Formats right-aligned output bytes to uint
 *
 * @method formatOutputUInt
 * @param {String} bytes
 * @returns {BigNumeber} right-aligned output bytes formatted to uint
 */
var formatOutputUInt = function (value) {
    value = value || "0";
    return new BigNumber(value, 16);
};

/**
 * Formats right-aligned output bytes to real
 *
 * @method formatOutputReal
 * @param {String}
 * @returns {BigNumber} input bytes formatted to real
 */
var formatOutputReal = function (value) {
    return formatOutputInt(value).dividedBy(new BigNumber(2).pow(128)); 
};

/**
 * Formats right-aligned output bytes to ureal
 *
 * @method formatOutputUReal
 * @param {String}
 * @returns {BigNumber} input bytes formatted to ureal
 */
var formatOutputUReal = function (value) {
    return formatOutputUInt(value).dividedBy(new BigNumber(2).pow(128)); 
};

/**
 * Should be used to format output hash
 *
 * @method formatOutputHash
 * @param {String}
 * @returns {String} right-aligned output bytes formatted to hex
 */
var formatOutputHash = function (value) {
    return "0x" + value;
};

/**
 * Should be used to format output bool
 *
 * @method formatOutputBool
 * @param {String}
 * @returns {Boolean} right-aligned input bytes formatted to bool
 */
var formatOutputBool = function (value) {
    return value === '0000000000000000000000000000000000000000000000000000000000000001' ? true : false;
};

/**
 * Should be used to format output string
 *
 * @method formatOutputString
 * @param {Sttring} left-aligned hex representation of string
 * @returns {String} ascii string
 */
var formatOutputString = function (value) {
    return utils.toAscii(value);
};

/**
 * Should be used to format output address
 *
 * @method formatOutputAddress
 * @param {String} right-aligned input bytes
 * @returns {String} address
 */
var formatOutputAddress = function (value) {
    return "0x" + value.slice(value.length - 40, value.length);
};

module.exports = {
    formatInputInt: formatInputInt,
    formatInputString: formatInputString,
    formatInputBool: formatInputBool,
    formatInputReal: formatInputReal,
    formatOutputInt: formatOutputInt,
    formatOutputUInt: formatOutputUInt,
    formatOutputReal: formatOutputReal,
    formatOutputUReal: formatOutputUReal,
    formatOutputHash: formatOutputHash,
    formatOutputBool: formatOutputBool,
    formatOutputString: formatOutputString,
    formatOutputAddress: formatOutputAddress
};


},{"../utils/config":5,"../utils/utils":6,"bignumber.js":"bignumber.js"}],3:[function(require,module,exports){
/*
    This file is part of ethereum.js.

    ethereum.js is free software: you can redistribute it and/or modify
    it under the terms of the GNU Lesser General Public License as published by
    the Free Software Foundation, either version 3 of the License, or
    (at your option) any later version.

    ethereum.js is distributed in the hope that it will be useful,
    but WITHOUT ANY WARRANTY; without even the implied warranty of
    MERCHANTABILITY or FITNESS FOR A PARTICULAR PURPOSE.  See the
    GNU Lesser General Public License for more details.

    You should have received a copy of the GNU Lesser General Public License
    along with ethereum.js.  If not, see <http://www.gnu.org/licenses/>.
*/
/** @file types.js
 * @authors:
 *   Marek Kotewicz <marek@ethdev.com>
 * @date 2015
 */

var f = require('./formatters');

/// @param expected type prefix (string)
/// @returns function which checks if type has matching prefix. if yes, returns true, otherwise false
var prefixedType = function (prefix) {
    return function (type) {
        return type.indexOf(prefix) === 0;
    };
};

/// @param expected type name (string)
/// @returns function which checks if type is matching expected one. if yes, returns true, otherwise false
var namedType = function (name) {
    return function (type) {
        return name === type;
    };
};

/// Setups input formatters for solidity types
/// @returns an array of input formatters 
var inputTypes = function () {
    
    return [
        { type: prefixedType('uint'), format: f.formatInputInt },
        { type: prefixedType('int'), format: f.formatInputInt },
        { type: prefixedType('bytes'), format: f.formatInputString }, 
        { type: prefixedType('real'), format: f.formatInputReal },
        { type: prefixedType('ureal'), format: f.formatInputReal },
        { type: namedType('address'), format: f.formatInputInt },
        { type: namedType('bool'), format: f.formatInputBool }
    ];
};

/// Setups output formaters for solidity types
/// @returns an array of output formatters
var outputTypes = function () {

    return [
        { type: prefixedType('uint'), format: f.formatOutputUInt },
        { type: prefixedType('int'), format: f.formatOutputInt },
        { type: prefixedType('bytes'), format: f.formatOutputString },
        { type: prefixedType('real'), format: f.formatOutputReal },
        { type: prefixedType('ureal'), format: f.formatOutputUReal },
        { type: namedType('address'), format: f.formatOutputAddress },
        { type: namedType('bool'), format: f.formatOutputBool }
    ];
};

module.exports = {
    prefixedType: prefixedType,
    namedType: namedType,
    inputTypes: inputTypes,
    outputTypes: outputTypes
};


},{"./formatters":2}],4:[function(require,module,exports){
'use strict';

// go env doesn't have and need XMLHttpRequest
if (typeof XMLHttpRequest === 'undefined') {
    exports.XMLHttpRequest = {};
} else {
    exports.XMLHttpRequest = XMLHttpRequest; // jshint ignore:line
}


},{}],5:[function(require,module,exports){
/*
    This file is part of ethereum.js.

    ethereum.js is free software: you can redistribute it and/or modify
    it under the terms of the GNU Lesser General Public License as published by
    the Free Software Foundation, either version 3 of the License, or
    (at your option) any later version.

    ethereum.js is distributed in the hope that it will be useful,
    but WITHOUT ANY WARRANTY; without even the implied warranty of
    MERCHANTABILITY or FITNESS FOR A PARTICULAR PURPOSE.  See the
    GNU Lesser General Public License for more details.

    You should have received a copy of the GNU Lesser General Public License
    along with ethereum.js.  If not, see <http://www.gnu.org/licenses/>.
*/
/** @file config.js
 * @authors:
 *   Marek Kotewicz <marek@ethdev.com>
 * @date 2015
 */

/**
 * Utils
 * 
 * @module utils
 */

/**
 * Utility functions
 * 
 * @class [utils] config
 * @constructor
 */

/// required to define ETH_BIGNUMBER_ROUNDING_MODE
var BigNumber = require('bignumber.js');

var ETH_UNITS = [ 
    'wei', 
    'Kwei', 
    'Mwei', 
    'Gwei', 
    'szabo', 
    'finney', 
    'ether', 
    'grand', 
    'Mether', 
    'Gether', 
    'Tether', 
    'Pether', 
    'Eether', 
    'Zether', 
    'Yether', 
    'Nether', 
    'Dether', 
    'Vether', 
    'Uether' 
];

module.exports = {
    ETH_PADDING: 32,
    ETH_SIGNATURE_LENGTH: 4,
    ETH_UNITS: ETH_UNITS,
    ETH_BIGNUMBER_ROUNDING_MODE: { ROUNDING_MODE: BigNumber.ROUND_DOWN },
    ETH_POLLING_TIMEOUT: 1000,
    ETH_DEFAULTBLOCK: 'latest'
};


},{"bignumber.js":"bignumber.js"}],6:[function(require,module,exports){
/*
    This file is part of ethereum.js.

    ethereum.js is free software: you can redistribute it and/or modify
    it under the terms of the GNU Lesser General Public License as published by
    the Free Software Foundation, either version 3 of the License, or
    (at your option) any later version.

    ethereum.js is distributed in the hope that it will be useful,
    but WITHOUT ANY WARRANTY; without even the implied warranty of
    MERCHANTABILITY or FITNESS FOR A PARTICULAR PURPOSE.  See the
    GNU Lesser General Public License for more details.

    You should have received a copy of the GNU Lesser General Public License
    along with ethereum.js.  If not, see <http://www.gnu.org/licenses/>.
*/
/** @file utils.js
 * @authors:
 *   Marek Kotewicz <marek@ethdev.com>
 * @date 2015
 */

/**
 * Utils
 * 
 * @module utils
 */

/**
 * Utility functions
 * 
 * @class [utils] utils
 * @constructor
 */

var BigNumber = require('bignumber.js');

var unitMap = {
    'wei':      '1',
    'kwei':     '1000',
    'ada':      '1000',
    'mwei':     '1000000',
    'babbage':  '1000000',
    'gwei':     '1000000000',
    'shannon':  '1000000000',
    'szabo':    '1000000000000',
    'finney':   '1000000000000000',
    'ether':    '1000000000000000000',
    'kether':   '1000000000000000000000',
    'grand':    '1000000000000000000000',
    'einstein': '1000000000000000000000',
    'mether':   '1000000000000000000000000',
    'gether':   '1000000000000000000000000000',
    'tether':   '1000000000000000000000000000000'
};


/** Finds first index of array element matching pattern
 *
 * @method findIndex
 * @param {Array}
 * @param {Function} pattern
 * @returns {Number} index of element
 */
var findIndex = function (array, callback) {
    var end = false;
    var i = 0;
    for (; i < array.length && !end; i++) {
        end = callback(array[i]);
    }
    return end ? i - 1 : -1;
};

/** 
 * Should be called to get sting from it's hex representation
 *
 * @method toAscii
 * @param {String} string in hex
 * @returns {String} ascii string representation of hex value
 */
var toAscii = function(hex) {
// Find termination
    var str = "";
    var i = 0, l = hex.length;
    if (hex.substring(0, 2) === '0x') {
        i = 2;
    }
    for (; i < l; i+=2) {
        var code = parseInt(hex.substr(i, 2), 16);
        if (code === 0) {
            break;
        }

        str += String.fromCharCode(code);
    }

    return str;
};
    
/**
 * Shold be called to get hex representation (prefixed by 0x) of ascii string 
 *
 * @method fromAscii
 * @param {String} string
 * @returns {String} hex representation of input string
 */
var toHexNative = function(str) {
    var hex = "";
    for(var i = 0; i < str.length; i++) {
        var n = str.charCodeAt(i).toString(16);
        hex += n.length < 2 ? '0' + n : n;
    }

    return hex;
};

/**
 * Shold be called to get hex representation (prefixed by 0x) of ascii string 
 *
 * @method fromAscii
 * @param {String} string
 * @param {Number} optional padding
 * @returns {String} hex representation of input string
 */
var fromAscii = function(str, pad) {
    pad = pad === undefined ? 0 : pad;
    var hex = toHexNative(str);
    while (hex.length < pad*2)
        hex += "00";
    return "0x" + hex;
};

/**
 * Should be called to get display name of contract function
 * 
 * @method extractDisplayName
 * @param {String} name of function/event
 * @returns {String} display name for function/event eg. multiply(uint256) -> multiply
 */
var extractDisplayName = function (name) {
    var length = name.indexOf('('); 
    return length !== -1 ? name.substr(0, length) : name;
};

/// @returns overloaded part of function/event name
var extractTypeName = function (name) {
    /// TODO: make it invulnerable
    var length = name.indexOf('(');
    return length !== -1 ? name.substr(length + 1, name.length - 1 - (length + 1)).replace(' ', '') : "";
};

/**
 * Filters all functions from input abi
 *
 * @method filterFunctions
 * @param {Array} abi
 * @returns {Array} abi array with filtered objects of type 'function'
 */
var filterFunctions = function (json) {
    return json.filter(function (current) {
        return current.type === 'function'; 
    }); 
};

/**
 * Filters all events from input abi
 *
 * @method filterEvents
 * @param {Array} abi
 * @returns {Array} abi array with filtered objects of type 'event'
 */
var filterEvents = function (json) {
    return json.filter(function (current) {
        return current.type === 'event';
    });
};

/**
 * Converts value to it's decimal representation in string
 *
 * @method toDecimal
 * @param {String|Number|BigNumber}
 * @return {String}
 */
var toDecimal = function (value) {
    return toBigNumber(value).toNumber();
};

/**
 * Converts value to it's hex representation
 *
 * @method fromDecimal
 * @param {String|Number|BigNumber}
 * @return {String}
 */
var fromDecimal = function (value) {
    var number = toBigNumber(value);
    var result = number.toString(16);

    return number.lessThan(0) ? '-0x' + result.substr(1) : '0x' + result;
};

/**
 * Auto converts any given value into it's hex representation.
 *
 * And even stringifys objects before.
 *
 * @method toHex
 * @param {String|Number|BigNumber|Object}
 * @return {String}
 */
var toHex = function (val) {
    /*jshint maxcomplexity:7 */

    if (isBoolean(val))
        return fromDecimal(+val);

    if (isBigNumber(val))
        return fromDecimal(val);

    if (isObject(val))
        return fromAscii(JSON.stringify(val));

    // if its a negative number, pass it through fromDecimal
    if (isString(val)) {
        if (val.indexOf('-0x') === 0)
           return fromDecimal(val);
        else if (!isFinite(val))
            return fromAscii(val);
    }

    return fromDecimal(val);
};

/**
 * Returns value of unit in Wei
 *
 * @method getValueOfUnit
 * @param {String} unit the unit to convert to, default ether
 * @returns {BigNumber} value of the unit (in Wei)
 * @throws error if the unit is not correct:w
 */
var getValueOfUnit = function (unit) {
    unit = unit ? unit.toLowerCase() : 'ether';
    var unitValue = unitMap[unit];
    if (unitValue === undefined) {
        throw new Error('This unit doesn\'t exists, please use the one of the following units' + JSON.stringify(unitMap, null, 2));
    }
    return new BigNumber(unitValue, 10);
};

/**
 * Takes a number of wei and converts it to any other ether unit.
 *
 * Possible units are:
 * - kwei/ada
 * - mwei/babbage
 * - gwei/shannon
 * - szabo
 * - finney
 * - ether
 * - kether/grand/einstein
 * - mether
 * - gether
 * - tether
 *
 * @method fromWei
 * @param {Number|String} number can be a number, number string or a HEX of a decimal
 * @param {String} unit the unit to convert to, default ether
 * @return {String|Object} When given a BigNumber object it returns one as well, otherwise a number
*/
var fromWei = function(number, unit) {
    var returnValue = toBigNumber(number).dividedBy(getValueOfUnit(unit));

    return isBigNumber(number) ? returnValue : returnValue.toString(10); 
};

/**
 * Takes a number of a unit and converts it to wei.
 *
 * Possible units are:
 * - kwei/ada
 * - mwei/babbage
 * - gwei/shannon
 * - szabo
 * - finney
 * - ether
 * - kether/grand/einstein
 * - mether
 * - gether
 * - tether
 *
 * @method toWei
 * @param {Number|String|BigNumber} number can be a number, number string or a HEX of a decimal
 * @param {String} unit the unit to convert from, default ether
 * @return {String|Object} When given a BigNumber object it returns one as well, otherwise a number
*/
var toWei = function(number, unit) {
    var returnValue = toBigNumber(number).times(getValueOfUnit(unit));

    return isBigNumber(number) ? returnValue : returnValue.toString(10); 
};

/**
 * Takes an input and transforms it into an bignumber
 *
 * @method toBigNumber
 * @param {Number|String|BigNumber} a number, string, HEX string or BigNumber
 * @return {BigNumber} BigNumber
*/
var toBigNumber = function(number) {
    /*jshint maxcomplexity:5 */
    number = number || 0;
    if (isBigNumber(number))
        return number;

    if (isString(number) && (number.indexOf('0x') === 0 || number.indexOf('-0x') === 0)) {
        return new BigNumber(number.replace('0x',''), 16);
    }
   
    return new BigNumber(number.toString(10), 10);
};

/**
 * Takes and input transforms it into bignumber and if it is negative value, into two's complement
 *
 * @method toTwosComplement
 * @param {Number|String|BigNumber}
 * @return {BigNumber}
 */
var toTwosComplement = function (number) {
    var bigNumber = toBigNumber(number);
    if (bigNumber.lessThan(0)) {
        return new BigNumber("ffffffffffffffffffffffffffffffffffffffffffffffffffffffffffffffff", 16).plus(bigNumber).plus(1);
    }
    return bigNumber;
};

/**
 * Checks if the given string has proper length
 *
 * @method isAddress
 * @param {String} address the given HEX adress
 * @return {Boolean}
*/
var isAddress = function(address) {
    if (!isString(address)) {
        return false;
    }

    return ((address.indexOf('0x') === 0 && address.length === 42) ||
            (address.indexOf('0x') === -1 && address.length === 40));
};

/**
 * Returns true if object is BigNumber, otherwise false
 *
 * @method isBigNumber
 * @param {Object}
 * @return {Boolean} 
 */
var isBigNumber = function (object) {
    return object instanceof BigNumber ||
        (object && object.constructor && object.constructor.name === 'BigNumber');
};

/**
 * Returns true if object is string, otherwise false
 * 
 * @method isString
 * @param {Object}
 * @return {Boolean}
 */
var isString = function (object) {
    return typeof object === 'string' ||
        (object && object.constructor && object.constructor.name === 'String');
};

/**
 * Returns true if object is function, otherwise false
 *
 * @method isFunction
 * @param {Object}
 * @return {Boolean}
 */
var isFunction = function (object) {
    return typeof object === 'function';
};

/**
 * Returns true if object is Objet, otherwise false
 *
 * @method isObject
 * @param {Object}
 * @return {Boolean}
 */
var isObject = function (object) {
    return typeof object === 'object';
};

/**
 * Returns true if object is boolean, otherwise false
 *
 * @method isBoolean
 * @param {Object}
 * @return {Boolean}
 */
var isBoolean = function (object) {
    return typeof object === 'boolean';
};

/**
 * Returns true if object is array, otherwise false
 *
 * @method isArray
 * @param {Object}
 * @return {Boolean}
 */
var isArray = function (object) {
    return object instanceof Array; 
};

/**
 * Returns true if given string is valid json object
 * 
 * @method isJson
 * @param {String}
 * @return {Boolean}
 */
var isJson = function (str) {
    try {
        return !!JSON.parse(str);
    } catch (e) {
        return false;
    }
};

module.exports = {
    findIndex: findIndex,
    toHex: toHex,
    toDecimal: toDecimal,
    fromDecimal: fromDecimal,
    toAscii: toAscii,
    fromAscii: fromAscii,
    extractDisplayName: extractDisplayName,
    extractTypeName: extractTypeName,
    filterFunctions: filterFunctions,
    filterEvents: filterEvents,
    toWei: toWei,
    fromWei: fromWei,
    toBigNumber: toBigNumber,
    toTwosComplement: toTwosComplement,
    isBigNumber: isBigNumber,
    isAddress: isAddress,
    isFunction: isFunction,
    isString: isString,
    isObject: isObject,
    isBoolean: isBoolean,
    isArray: isArray,
    isJson: isJson
};


},{"bignumber.js":"bignumber.js"}],7:[function(require,module,exports){
module.exports={
    "version": "0.1.3"
}
},{}],8:[function(require,module,exports){
/*
    This file is part of ethereum.js.

    ethereum.js is free software: you can redistribute it and/or modify
    it under the terms of the GNU Lesser General Public License as published by
    the Free Software Foundation, either version 3 of the License, or
    (at your option) any later version.

    ethereum.js is distributed in the hope that it will be useful,
    but WITHOUT ANY WARRANTY; without even the implied warranty of
    MERCHANTABILITY or FITNESS FOR A PARTICULAR PURPOSE.  See the
    GNU Lesser General Public License for more details.

    You should have received a copy of the GNU Lesser General Public License
    along with ethereum.js.  If not, see <http://www.gnu.org/licenses/>.
*/
/** @file web3.js
 * @authors:
 *   Jeffrey Wilcke <jeff@ethdev.com>
 *   Marek Kotewicz <marek@ethdev.com>
 *   Marian Oancea <marian@ethdev.com>
 *   Fabian Vogelsteller <fabian@ethdev.com>
 *   Gav Wood <g@ethdev.com>
 * @date 2014
 */

var version = require('./version.json');
var net = require('./web3/net');
var eth = require('./web3/eth');
var db = require('./web3/db');
var shh = require('./web3/shh');
var watches = require('./web3/watches');
var Filter = require('./web3/filter');
var utils = require('./utils/utils');
var formatters = require('./web3/formatters');
var RequestManager = require('./web3/requestmanager');
var c = require('./utils/config');
var Method = require('./web3/method');
var Property = require('./web3/property');

var web3Methods = [
    new Method({
        name: 'sha3',
        call: 'web3_sha3',
        params: 1
    })
];

var web3Properties = [
    new Property({
        name: 'version.client',
        getter: 'web3_clientVersion'
    }),
    new Property({
        name: 'version.network',
        getter: 'net_version',
        inputFormatter: utils.toDecimal
    }),
    new Property({
        name: 'version.ethereum',
        getter: 'eth_version',
        inputFormatter: utils.toDecimal
    }),
    new Property({
        name: 'version.whisper',
        getter: 'shh_version',
        inputFormatter: utils.toDecimal
    })
];

/// creates methods in a given object based on method description on input
/// setups api calls for these methods
var setupMethods = function (obj, methods) {
    methods.forEach(function (method) {
        method.attachToObject(obj);
    });
};

/// creates properties in a given object based on properties description on input
/// setups api calls for these properties
var setupProperties = function (obj, properties) {
    properties.forEach(function (property) {
        property.attachToObject(obj);
    });
};

/// setups web3 object, and it's in-browser executed methods
var web3 = {};
web3.providers = {};
web3.version = {};
web3.version.api = version.version;
web3.eth = {};

/*jshint maxparams:4 */
web3.eth.filter = function (fil, eventParams, options, formatter) {

    // if its event, treat it differently
    // TODO: simplify and remove
    if (fil._isEvent) {
        return fil(eventParams, options);
    }

    // what outputLogFormatter? that's wrong
    //return new Filter(fil, watches.eth(), formatters.outputLogFormatter);
<<<<<<< HEAD
    return new Filter(fil, watches.eth(), formatter);
=======
    return new Filter(fil, watches.eth(), formatter || formatters.outputLogFormatter);
>>>>>>> f4e5a99b
};
/*jshint maxparams:3 */

web3.shh = {};
web3.shh.filter = function (fil) {
    return new Filter(fil, watches.shh(), formatters.outputPostFormatter);
};
web3.net = {};
web3.db = {};
web3.setProvider = function (provider) {
    RequestManager.getInstance().setProvider(provider);
};
web3.reset = function () {
    RequestManager.getInstance().reset();
};
web3.toHex = utils.toHex;
web3.toAscii = utils.toAscii;
web3.fromAscii = utils.fromAscii;
web3.toDecimal = utils.toDecimal;
web3.fromDecimal = utils.fromDecimal;
web3.toBigNumber = utils.toBigNumber;
web3.toWei = utils.toWei;
web3.fromWei = utils.fromWei;
web3.isAddress = utils.isAddress;

// ADD defaultblock
Object.defineProperty(web3.eth, 'defaultBlock', {
    get: function () {
        return c.ETH_DEFAULTBLOCK;
    },
    set: function (val) {
        c.ETH_DEFAULTBLOCK = val;
        return c.ETH_DEFAULTBLOCK;
    }
});


/// setups all api methods
setupMethods(web3, web3Methods);
setupProperties(web3, web3Properties);
setupMethods(web3.net, net.methods);
setupProperties(web3.net, net.properties);
setupMethods(web3.eth, eth.methods);
setupProperties(web3.eth, eth.properties);
setupMethods(web3.db, db.methods);
setupMethods(web3.shh, shh.methods);

module.exports = web3;


},{"./utils/config":5,"./utils/utils":6,"./version.json":7,"./web3/db":10,"./web3/eth":12,"./web3/filter":14,"./web3/formatters":15,"./web3/method":18,"./web3/net":19,"./web3/property":20,"./web3/requestmanager":22,"./web3/shh":23,"./web3/watches":25}],9:[function(require,module,exports){
/*
    This file is part of ethereum.js.

    ethereum.js is free software: you can redistribute it and/or modify
    it under the terms of the GNU Lesser General Public License as published by
    the Free Software Foundation, either version 3 of the License, or
    (at your option) any later version.

    ethereum.js is distributed in the hope that it will be useful,
    but WITHOUT ANY WARRANTY; without even the implied warranty of
    MERCHANTABILITY or FITNESS FOR A PARTICULAR PURPOSE.  See the
    GNU Lesser General Public License for more details.

    You should have received a copy of the GNU Lesser General Public License
    along with ethereum.js.  If not, see <http://www.gnu.org/licenses/>.
*/
/** @file contract.js
 * @authors:
 *   Marek Kotewicz <marek@ethdev.com>
 * @date 2014
 */

var web3 = require('../web3'); 
var abi = require('../solidity/abi');
var utils = require('../utils/utils');
var eventImpl = require('./event');
var signature = require('./signature');

var addFunctionRelatedPropertiesToContract = function (contract) {
    
    contract.call = function (options) {
        contract._isTransaction = false;
        contract._options = options;
        return contract;
    };


    contract.sendTransaction = function (options) {
        contract._isTransaction = true;
        contract._options = options;
        return contract;
    };
    // DEPRECATED
    contract.transact = function (options) {

        console.warn('myContract.transact() is deprecated please use myContract.sendTransaction() instead.');

        return contract.sendTransaction(options);
    };

    contract._options = {};
    ['gas', 'gasPrice', 'value', 'from'].forEach(function(p) {
        contract[p] = function (v) {
            contract._options[p] = v;
            return contract;
        };
    });

};

var addFunctionsToContract = function (contract, desc, address) {
    var inputParser = abi.inputParser(desc);
    var outputParser = abi.outputParser(desc);

    // create contract functions
    utils.filterFunctions(desc).forEach(function (method) {

        var displayName = utils.extractDisplayName(method.name);
        var typeName = utils.extractTypeName(method.name);

        var impl = function () {
            /*jshint maxcomplexity:7 */
            var params = Array.prototype.slice.call(arguments);
            var sign = signature.functionSignatureFromAscii(method.name);
            var parsed = inputParser[displayName][typeName].apply(null, params);

            var options = contract._options || {};
            options.to = address;
            options.data = sign + parsed;
            
            var isTransaction = contract._isTransaction === true || (contract._isTransaction !== false && !method.constant);
            var collapse = options.collapse !== false;
            
            // reset
            contract._options = {};
            contract._isTransaction = null;

            if (isTransaction) {
                
                // transactions do not have any output, cause we do not know, when they will be processed
                web3.eth.sendTransaction(options);
                return;
            }
            
            var output = web3.eth.call(options);
            var ret = outputParser[displayName][typeName](output);
            if (collapse)
            {
                if (ret.length === 1)
                    ret = ret[0];
                else if (ret.length === 0)
                    ret = null;
            }
            return ret;
        };

        if (contract[displayName] === undefined) {
            contract[displayName] = impl;
        }

        contract[displayName][typeName] = impl;
    });
};

var addEventRelatedPropertiesToContract = function (contract, desc, address) {
    contract.address = address;
    contract._onWatchEventResult = function (data) {
        var matchingEvent = event.getMatchingEvent(utils.filterEvents(desc));
        var parser = eventImpl.outputParser(matchingEvent);
        return parser(data);
    };
    
    Object.defineProperty(contract, 'topics', {
        get: function() {
            return utils.filterEvents(desc).map(function (e) {
                return signature.eventSignatureFromAscii(e.name);
            });
        }
    });

};

var addEventsToContract = function (contract, desc, address) {
    // create contract events
    utils.filterEvents(desc).forEach(function (e) {

        var impl = function () {
            var params = Array.prototype.slice.call(arguments);
            var sign = signature.eventSignatureFromAscii(e.name);
            var event = eventImpl.inputParser(address, sign, e);
            var o = event.apply(null, params);
            var outputFormatter = function (data) {
                var parser = eventImpl.outputParser(e);
                return parser(data);
            };
            return web3.eth.filter(o, undefined, undefined, outputFormatter);
        };
        
        // this property should be used by eth.filter to check if object is an event
        impl._isEvent = true;

        var displayName = utils.extractDisplayName(e.name);
        var typeName = utils.extractTypeName(e.name);

        if (contract[displayName] === undefined) {
            contract[displayName] = impl;
        }

        contract[displayName][typeName] = impl;

    });
};


/**
 * This method should be called when we want to call / transact some solidity method from javascript
 * it returns an object which has same methods available as solidity contract description
 * usage example: 
 *
 * var abi = [{
 *      name: 'myMethod',
 *      inputs: [{ name: 'a', type: 'string' }],
 *      outputs: [{name: 'd', type: 'string' }]
 * }];  // contract abi
 *
 * var MyContract = web3.eth.contract(abi); // creation of contract prototype
 *
 * var contractInstance = new MyContract('0x0123123121');
 *
 * contractInstance.myMethod('this is test string param for call'); // myMethod call (implicit, default)
 * contractInstance.call().myMethod('this is test string param for call'); // myMethod call (explicit)
 * contractInstance.sendTransaction().myMethod('this is test string param for transact'); // myMethod sendTransaction
 *
 * @param abi - abi json description of the contract, which is being created
 * @returns contract object
 */
var contract = function (abi) {

    // return prototype
    if(abi instanceof Array && arguments.length === 1) {
        return Contract.bind(null, abi);

    // deprecated: auto initiate contract
    } else {

        console.warn('Initiating a contract like this is deprecated please use var MyContract = eth.contract(abi); new MyContract(address); instead.');

        return new Contract(arguments[1], arguments[0]);
    }

};

function Contract(abi, address) {

    // workaround for invalid assumption that method.name is the full anonymous prototype of the method.
    // it's not. it's just the name. the rest of the code assumes it's actually the anonymous
    // prototype, so we make it so as a workaround.
    // TODO: we may not want to modify input params, maybe use copy instead?
    abi.forEach(function (method) {
        if (method.name.indexOf('(') === -1) {
            var displayName = method.name;
            var typeName = method.inputs.map(function(i){return i.type; }).join();
            method.name = displayName + '(' + typeName + ')';
        }
    });

    var result = {};
    addFunctionRelatedPropertiesToContract(result);
    addFunctionsToContract(result, abi, address);
    addEventRelatedPropertiesToContract(result, abi, address);
    addEventsToContract(result, abi, address);

    return result;
}

module.exports = contract;


},{"../solidity/abi":1,"../utils/utils":6,"../web3":8,"./event":13,"./signature":24}],10:[function(require,module,exports){
/*
    This file is part of ethereum.js.

    ethereum.js is free software: you can redistribute it and/or modify
    it under the terms of the GNU Lesser General Public License as published by
    the Free Software Foundation, either version 3 of the License, or
    (at your option) any later version.

    ethereum.js is distributed in the hope that it will be useful,
    but WITHOUT ANY WARRANTY; without even the implied warranty of
    MERCHANTABILITY or FITNESS FOR A PARTICULAR PURPOSE.  See the
    GNU Lesser General Public License for more details.

    You should have received a copy of the GNU Lesser General Public License
    along with ethereum.js.  If not, see <http://www.gnu.org/licenses/>.
*/
/** @file db.js
 * @authors:
 *   Marek Kotewicz <marek@ethdev.com>
 * @date 2015
 */

var Method = require('./method');

var putString = new Method({
    name: 'putString',
    call: 'db_putString',
    params: 3
});


var getString = new Method({
    name: 'getString',
    call: 'db_getString',
    params: 2
});

var putHex = new Method({
    name: 'putHex',
    call: 'db_putHex',
    params: 3
});

var getHex = new Method({
    name: 'getHex',
    call: 'db_getHex',
    params: 2
});

var methods = [
    putString, getString, putHex, getHex
];

module.exports = {
    methods: methods
};

},{"./method":18}],11:[function(require,module,exports){
/*
    This file is part of ethereum.js.

    ethereum.js is free software: you can redistribute it and/or modify
    it under the terms of the GNU Lesser General Public License as published by
    the Free Software Foundation, either version 3 of the License, or
    (at your option) any later version.

    ethereum.js is distributed in the hope that it will be useful,
    but WITHOUT ANY WARRANTY; without even the implied warranty of
    MERCHANTABILITY or FITNESS FOR A PARTICULAR PURPOSE.  See the
    GNU Lesser General Public License for more details.

    You should have received a copy of the GNU Lesser General Public License
    along with ethereum.js.  If not, see <http://www.gnu.org/licenses/>.
*/
/** 
 * @file errors.js
 * @author Marek Kotewicz <marek@ethdev.com>
 * @date 2015
 */

var utils = require('../utils/utils');

module.exports = {
    InvalidNumberOfParams: new Error('Invalid number of input parameters'),
    InvalidProvider: new Error('Providor not set or invalid'),
    InvalidResponse: function(result){
        var message = 'Invalid JSON RPC response';

        if(utils.isObject(result) && result.error && result.error.message) {
            message = result.error.message;
        }

        return new Error(message);
    }
};


},{"../utils/utils":6}],12:[function(require,module,exports){
/*
    This file is part of ethereum.js.

    ethereum.js is free software: you can redistribute it and/or modify
    it under the terms of the GNU Lesser General Public License as published by
    the Free Software Foundation, either version 3 of the License, or
    (at your option) any later version.

    ethereum.js is distributed in the hope that it will be useful,
    but WITHOUT ANY WARRANTY; without even the implied warranty of
    MERCHANTABILITY or FITNESS FOR A PARTICULAR PURPOSE.  See the
    GNU Lesser General Public License for more details.

    You should have received a copy of the GNU Lesser General Public License
    along with ethereum.js.  If not, see <http://www.gnu.org/licenses/>.
*/
/**
 * @file eth.js
 * @author Marek Kotewicz <marek@ethdev.com>
 * @author Fabian Vogelsteller <fabian@ethdev.com>
 * @date 2015
 */

/**
 * Web3
 * 
 * @module web3
 */

/**
 * Eth methods and properties
 *
 * An example method object can look as follows:
 *
 *      {
 *      name: 'getBlock',
 *      call: blockCall,
 *      params: 2,
 *      outputFormatter: formatters.outputBlockFormatter,
 *      inputFormatter: [ // can be a formatter funciton or an array of functions. Where each item in the array will be used for one parameter
 *           utils.toHex, // formats paramter 1
 *           function(param){ return !!param; } // formats paramter 2
 *         ]
 *       },
 *
 * @class [web3] eth
 * @constructor
 */

"use strict";

var formatters = require('./formatters');
var utils = require('../utils/utils');
var Method = require('./method');
var Property = require('./property');

var blockCall = function (args) {
    return (utils.isString(args[0]) && args[0].indexOf('0x') === 0) ? "eth_getBlockByHash" : "eth_getBlockByNumber";
};

var transactionFromBlockCall = function (args) {
    return (utils.isString(args[0]) && args[0].indexOf('0x') === 0) ? 'eth_getTransactionByBlockHashAndIndex' : 'eth_getTransactionByBlockNumberAndIndex';
};

var uncleCall = function (args) {
    return (utils.isString(args[0]) && args[0].indexOf('0x') === 0) ? 'eth_getUncleByBlockHashAndIndex' : 'eth_getUncleByBlockNumberAndIndex';
};

var getBlockTransactionCountCall = function (args) {
    return (utils.isString(args[0]) && args[0].indexOf('0x') === 0) ? 'eth_getBlockTransactionCountByHash' : 'eth_getBlockTransactionCountByNumber';
};

var uncleCountCall = function (args) {
    return (utils.isString(args[0]) && args[0].indexOf('0x') === 0) ? 'eth_getUncleCountByBlockHash' : 'eth_getUncleCountByBlockNumber';
};

/// @returns an array of objects describing web3.eth api methods

var getBalance = new Method({
    name: 'getBalance', 
    call: 'eth_getBalance', 
    params: 2,
    inputFormatter: [utils.toHex, formatters.inputDefaultBlockNumberFormatter],
    outputFormatter: formatters.outputBigNumberFormatter
});

var getStorageAt = new Method({
    name: 'getStorageAt', 
    call: 'eth_getStorageAt', 
    params: 3,
    inputFormatter: [null, utils.toHex, formatters.inputDefaultBlockNumberFormatter]
});

var getCode = new Method({
    name: 'getCode',
    call: 'eth_getCode',
    params: 2,
    inputFormatter: [null, formatters.inputDefaultBlockNumberFormatter]
});

var getBlock = new Method({
    name: 'getBlock', 
    call: blockCall,
    params: 2,
    inputFormatter: [utils.toHex, function (val) { return !!val; }],
    outputFormatter: formatters.outputBlockFormatter
});

var getUncle = new Method({
    name: 'getUncle',
    call: uncleCall,
    params: 3,
    inputFormatter: [utils.toHex, utils.toHex, function (val) { return !!val; }],
    outputFormatter: formatters.outputBlockFormatter,

});

var getCompilers = new Method({
    name: 'getCompilers',
    call: 'eth_getCompilers',
    params: 0
});

var getBlockTransactionCount = new Method({
    name: 'getBlockTransactionCount',
    call: getBlockTransactionCountCall,
    params: 1,
    inputFormatter: [utils.toHex],
    outputFormatter: utils.toDecimal
});

var getBlockUncleCount = new Method({
    name: 'getBlockUncleCount',
    call: uncleCountCall,
    params: 1,
    inputFormatter: [utils.toHex],
    outputFormatter: utils.toDecimal
});

var getTransaction = new Method({
    name: 'getTransaction',
    call: 'eth_getTransactionByHash',
    params: 1,
    outputFormatter: formatters.outputTransactionFormatter
});

var getTransactionFromBlock = new Method({
    name: 'getTransactionFromBlock',
    call: transactionFromBlockCall,
    params: 2,
    inputFormatter: [utils.toHex, utils.toHex],
    outputFormatter: formatters.outputTransactionFormatter
});

var getTransactionCount = new Method({
    name: 'getTransactionCount',
    call: 'eth_getTransactionCount',
    params: 2,
    inputFormatter: [null, formatters.inputDefaultBlockNumberFormatter],
    outputFormatter: utils.toDecimal
});

var sendTransaction = new Method({
    name: 'sendTransaction',
    call: 'eth_sendTransaction',
    params: 1,
    inputFormatter: [formatters.inputTransactionFormatter]
});

var call = new Method({
    name: 'call',
    call: 'eth_call',
    params: 2,
    inputFormatter: [formatters.inputCallFormatter, formatters.inputDefaultBlockNumberFormatter]
});

var compileSolidity = new Method({
    name: 'compile.solidity',
    call: 'eth_compileSolidity',
    params: 1
});

var compileLLL = new Method({
    name: 'compile.lll',
    call: 'eth_compileLLL',
    params: 1
});

var compileSerpent = new Method({
    name: 'compile.serpent',
    call: 'eth_compileSerpent',
    params: 1
});

var flush = new Method({
    name: 'flush',
    call: 'eth_flush',
    params: 0
});

var methods = [
    getBalance,
    getStorageAt,
    getCode,
    getBlock,
    getUncle,
    getCompilers,
    getBlockTransactionCount,
    getBlockUncleCount,
    getTransaction,
    getTransactionFromBlock,
    getTransactionCount,
    call,
    sendTransaction,
    compileSolidity,
    compileLLL,
    compileSerpent,
    flush
];

/// @returns an array of objects describing web3.eth api properties



var properties = [
    new Property({
        name: 'coinbase',
        getter: 'eth_coinbase'
    }),
    new Property({
        name: 'mining',
        getter: 'eth_mining'
    }),
    new Property({
        name: 'gasPrice',
        getter: 'eth_gasPrice',
        outputFormatter: formatters.inputNumberFormatter
    }),
    new Property({
        name: 'accounts',
        getter: 'eth_accounts'
    }),
    new Property({
        name: 'blockNumber',
        getter: 'eth_blockNumber',
        outputFormatter: utils.toDecimal
    })
];

module.exports = {
    methods: methods,
    properties: properties
};


},{"../utils/utils":6,"./formatters":15,"./method":18,"./property":20}],13:[function(require,module,exports){
/*
    This file is part of ethereum.js.

    ethereum.js is free software: you can redistribute it and/or modify
    it under the terms of the GNU Lesser General Public License as published by
    the Free Software Foundation, either version 3 of the License, or
    (at your option) any later version.

    ethereum.js is distributed in the hope that it will be useful,
    but WITHOUT ANY WARRANTY; without even the implied warranty of
    MERCHANTABILITY or FITNESS FOR A PARTICULAR PURPOSE.  See the
    GNU Lesser General Public License for more details.

    You should have received a copy of the GNU Lesser General Public License
    along with ethereum.js.  If not, see <http://www.gnu.org/licenses/>.
*/
/** @file event.js
 * @authors:
 *   Marek Kotewicz <marek@ethdev.com>
 * @date 2014
 */

var abi = require('../solidity/abi');
var utils = require('../utils/utils');
var signature = require('./signature');

/// filter inputs array && returns only indexed (or not) inputs
/// @param inputs array
/// @param bool if result should be an array of indexed params on not
/// @returns array of (not?) indexed params
var filterInputs = function (inputs, indexed) {
    return inputs.filter(function (current) {
        return current.indexed === indexed;
    });
};

var inputWithName = function (inputs, name) {
    var index = utils.findIndex(inputs, function (input) {
        return input.name === name;
    });
    
    if (index === -1) {
        console.error('indexed param with name ' + name + ' not found');
        return undefined;
    }
    return inputs[index];
};

var indexedParamsToTopics = function (event, indexed) {
    // sort keys?
    return Object.keys(indexed).map(function (key) {
        var inputs = [inputWithName(filterInputs(event.inputs, true), key)];

        var value = indexed[key];
        if (value instanceof Array) {
            return value.map(function (v) {
                return abi.formatInput(inputs, [v]);
            }); 
        }
        return '0x' + abi.formatInput(inputs, [value]);
    });
};

var inputParser = function (address, sign, event) {
    
    // valid options are 'earliest', 'latest', 'offset' and 'max', as defined for 'eth.filter'
    return function (indexed, options) {
        var o = options || {};
        o.address = address;
        o.topics = [];
        o.topics.push(sign);
        if (indexed) {
            o.topics = o.topics.concat(indexedParamsToTopics(event, indexed));
        }
        return o;
    };
};

var getArgumentsObject = function (inputs, indexed, notIndexed) {
    var indexedCopy = indexed.slice();
    var notIndexedCopy = notIndexed.slice();
    return inputs.reduce(function (acc, current) {
        var value;
        if (current.indexed)
            value = indexedCopy.splice(0, 1)[0];
        else
            value = notIndexedCopy.splice(0, 1)[0];

        acc[current.name] = value;
        return acc;
    }, {}); 
};
 
var outputParser = function (event) {
    
    return function (output) {
        var result = {
            event: utils.extractDisplayName(event.name),
            number: output.number,
            hash: output.hash,
            args: {}
        };

        if (!output.topics) {
            return result;
        }
        output.data = output.data || '';
       
        var indexedOutputs = filterInputs(event.inputs, true);
        var indexedData = "0x" + output.topics.slice(1, output.topics.length).map(function (topics) { return topics.slice(2); }).join("");
        var indexedRes = abi.formatOutput(indexedOutputs, indexedData);

        var notIndexedOutputs = filterInputs(event.inputs, false);
        var notIndexedRes = abi.formatOutput(notIndexedOutputs, output.data);

        result.args = getArgumentsObject(event.inputs, indexedRes, notIndexedRes);

        return result;
    };
};

var getMatchingEvent = function (events, payload) {
    for (var i = 0; i < events.length; i++) {
        var sign = signature.eventSignatureFromAscii(events[i].name); 
        if (sign === payload.topics[0]) {
            return events[i];
        }
    }
    return undefined;
};


module.exports = {
    inputParser: inputParser,
    outputParser: outputParser,
    getMatchingEvent: getMatchingEvent
};


},{"../solidity/abi":1,"../utils/utils":6,"./signature":24}],14:[function(require,module,exports){
/*
    This file is part of ethereum.js.

    ethereum.js is free software: you can redistribute it and/or modify
    it under the terms of the GNU Lesser General Public License as published by
    the Free Software Foundation, either version 3 of the License, or
    (at your option) any later version.

    ethereum.js is distributed in the hope that it will be useful,
    but WITHOUT ANY WARRANTY; without even the implied warranty of
    MERCHANTABILITY or FITNESS FOR A PARTICULAR PURPOSE.  See the
    GNU Lesser General Public License for more details.

    You should have received a copy of the GNU Lesser General Public License
    along with ethereum.js.  If not, see <http://www.gnu.org/licenses/>.
*/
/** @file filter.js
 * @authors:
 *   Jeffrey Wilcke <jeff@ethdev.com>
 *   Marek Kotewicz <marek@ethdev.com>
 *   Marian Oancea <marian@ethdev.com>
 *   Fabian Vogelsteller <fabian@ethdev.com>
 *   Gav Wood <g@ethdev.com>
 * @date 2014
 */

var RequestManager = require('./requestmanager');
var utils = require('../utils/utils');

/// This method should be called on options object, to verify deprecated properties && lazy load dynamic ones
/// @param should be string or object
/// @returns options string or object
var getOptions = function (options) {

    if (utils.isString(options)) {
        return options;
    } 

    options = options || {};

    // make sure topics, get converted to hex
    options.topics = options.topics || [];
    options.topics = options.topics.map(function(topic){
        return utils.toHex(topic);
    });

    var asBlockNumber = function (n) {
        if (typeof n === 'undefined') {
            return undefined;
        }
        if (n === 'latest' || n === 'pending') {
           return n; 
        }
        return utils.toHex(n);
    };

    // lazy load
    return {
        topics: options.topics,
        to: options.to,
        address: options.address,
        fromBlock: asBlockNumber(options.fromBlock),
        toBlock: asBlockNumber(options.toBlock) 
    }; 
};

var Filter = function (options, methods, formatter) {
    var implementation = {};
    methods.forEach(function (method) {
        method.attachToObject(implementation);
    });
    this.options = getOptions(options);
    this.implementation = implementation;
    this.callbacks = [];
    this.formatter = formatter;
    this.filterId = this.implementation.newFilter(this.options);
};

Filter.prototype.watch = function (callback) {
    this.callbacks.push(callback);
    var self = this;

    var onMessage = function (error, messages) {
        if (error) {
            return self.callbacks.forEach(function (callback) {
                callback(error);
            });
        }

        messages.forEach(function (message) {
            message = self.formatter ? self.formatter(message) : message;
            self.callbacks.forEach(function (callback) {
                callback(null, message);
            });
        });
    };

    RequestManager.getInstance().startPolling({
        method: this.implementation.poll.call,
        params: [this.filterId],
    }, this.filterId, onMessage, this.stopWatching.bind(this));
};

Filter.prototype.stopWatching = function () {
    RequestManager.getInstance().stopPolling(this.filterId);
    this.implementation.uninstallFilter(this.filterId);
    this.callbacks = [];
};

Filter.prototype.get = function () {
    var logs = this.implementation.getLogs(this.filterId);
    var self = this;
    return logs.map(function (log) {
        return self.formatter ? self.formatter(log) : log;
    });
};

module.exports = Filter;


},{"../utils/utils":6,"./requestmanager":22}],15:[function(require,module,exports){
/*
    This file is part of ethereum.js.

    ethereum.js is free software: you can redistribute it and/or modify
    it under the terms of the GNU Lesser General Public License as published by
    the Free Software Foundation, either version 3 of the License, or
    (at your option) any later version.

    ethereum.js is distributed in the hope that it will be useful,
    but WITHOUT ANY WARRANTY; without even the implied warranty of
    MERCHANTABILITY or FITNESS FOR A PARTICULAR PURPOSE.  See the
    GNU Lesser General Public License for more details.

    You should have received a copy of the GNU Lesser General Public License
    along with ethereum.js.  If not, see <http://www.gnu.org/licenses/>.
*/
/** 
 * @file formatters.js
 * @author Marek Kotewicz <marek@ethdev.com>
 * @author Fabian Vogelsteller <fabian@ethdev.com>
 * @date 2015
 */

var utils = require('../utils/utils');
var config = require('../utils/config');

/**
 * Should the format output to a big number
 *
 * @method outputBigNumberFormatter
 * @param {String|Number|BigNumber}
 * @returns {BigNumber} object
 */
var outputBigNumberFormatter = function (number) {
    return utils.toBigNumber(number);
};

var inputDefaultBlockNumberFormatter = function (blockNumber) {
    return blockNumber === undefined ? config.ETH_DEFAULTBLOCK : utils.toHex(blockNumber); // instead use default block number here
};

/**
 * Formats the input of a transaction and converts all values to HEX
 *
 * @method inputTransactionFormatter
 * @param {Object} transaction options
 * @returns object
*/
var inputTransactionFormatter = function (options){

    // make code -> data
    if (options.code) {
        options.data = options.code;
        delete options.code;
    }

    ['gasPrice', 'gas', 'value'].forEach(function(key){
        options[key] = utils.fromDecimal(options[key]);
    });

    return options; 
};

/**
 * Formats the output of a transaction to its proper values
 * 
 * @method outputTransactionFormatter
 * @param {Object} transaction
 * @returns {Object} transaction
*/
var outputTransactionFormatter = function (tx){
    tx.blockNumber = utils.toDecimal(tx.blockNumber);
    tx.transactionIndex = utils.toDecimal(tx.transactionIndex);
    tx.gas = utils.toDecimal(tx.gas);
    tx.gasPrice = utils.toBigNumber(tx.gasPrice);
    tx.value = utils.toBigNumber(tx.value);
    return tx;
};

/**
 * Formats the input of a call and converts all values to HEX
 *
 * @method inputCallFormatter
 * @param {Object} transaction options
 * @returns object
*/
var inputCallFormatter = function (options){
    
    // make code -> data
    if (options.code) {
        options.data = options.code;
        delete options.code;
    }

    return options; 
};

/**
 * Formats the output of a block to its proper values
 *
 * @method outputBlockFormatter
 * @param {Object} block object 
 * @returns {Object} block object
*/
var outputBlockFormatter = function(block) {

    // transform to number
    block.gasLimit = utils.toDecimal(block.gasLimit);
    block.gasUsed = utils.toDecimal(block.gasUsed);
    block.size = utils.toDecimal(block.size);
    block.timestamp = utils.toDecimal(block.timestamp);
    block.number = utils.toDecimal(block.number);

    block.minGasPrice = utils.toBigNumber(block.minGasPrice);
    block.difficulty = utils.toBigNumber(block.difficulty);
    block.totalDifficulty = utils.toBigNumber(block.totalDifficulty);

    if (utils.isArray(block.transactions)) {
        block.transactions.forEach(function(item){
            if(!utils.isString(item))
                return outputTransactionFormatter(item);
        });
    }

    return block;
};

/**
 * Formats the output of a log
 * 
 * @method outputLogFormatter
 * @param {Object} log object
 * @returns {Object} log
*/
var outputLogFormatter = function(log){
    log.blockNumber = utils.toDecimal(log.blockNumber);
    log.transactionIndex = utils.toDecimal(log.transactionIndex);
    log.logIndex = utils.toDecimal(log.logIndex);

    return log;
};

/**
 * Formats the input of a whisper post and converts all values to HEX
 *
 * @method inputPostFormatter
 * @param {Object} transaction object
 * @returns {Object}
*/
var inputPostFormatter = function(post){

    post.payload = utils.toHex(post.payload);
    post.ttl = utils.fromDecimal(post.ttl);
    post.priority = utils.fromDecimal(post.priority);

    if(!utils.isArray(post.topics)) {
        post.topics = [post.topics];
    }

    // format the following options
    post.topics = post.topics.map(function(topic){
        return utils.fromAscii(topic);
    });

    return post; 
};

/**
 * Formats the output of a received post message
 *
 * @method outputPostFormatter
 * @param {Object}
 * @returns {Object}
 */
var outputPostFormatter = function(post){

    post.expiry = utils.toDecimal(post.expiry);
    post.sent = utils.toDecimal(post.sent);
    post.ttl = utils.toDecimal(post.ttl);
    post.workProved = utils.toDecimal(post.workProved);
    post.payloadRaw = post.payload;
    post.payload = utils.toAscii(post.payload);

    if (utils.isJson(post.payload)) {
        post.payload = JSON.parse(post.payload);
    }

    // format the following options
    post.topics = post.topics.map(function(topic){
        return utils.toAscii(topic);
    });

    return post;
};

module.exports = {
    inputDefaultBlockNumberFormatter: inputDefaultBlockNumberFormatter,
    inputTransactionFormatter: inputTransactionFormatter,
    inputCallFormatter: inputCallFormatter,
    inputPostFormatter: inputPostFormatter,
    outputBigNumberFormatter: outputBigNumberFormatter,
    outputTransactionFormatter: outputTransactionFormatter,
    outputBlockFormatter: outputBlockFormatter,
    outputLogFormatter: outputLogFormatter,
    outputPostFormatter: outputPostFormatter
};


},{"../utils/config":5,"../utils/utils":6}],16:[function(require,module,exports){
/*
    This file is part of ethereum.js.

    ethereum.js is free software: you can redistribute it and/or modify
    it under the terms of the GNU Lesser General Public License as published by
    the Free Software Foundation, either version 3 of the License, or
    (at your option) any later version.

    ethereum.js is distributed in the hope that it will be useful,
    but WITHOUT ANY WARRANTY; without even the implied warranty of
    MERCHANTABILITY or FITNESS FOR A PARTICULAR PURPOSE.  See the
    GNU Lesser General Public License for more details.

    You should have received a copy of the GNU Lesser General Public License
    along with ethereum.js.  If not, see <http://www.gnu.org/licenses/>.
*/
/** @file httpprovider.js
 * @authors:
 *   Marek Kotewicz <marek@ethdev.com>
 *   Marian Oancea <marian@ethdev.com>
 *   Fabian Vogelsteller <fabian@ethdev.com>
 * @date 2014
 */

"use strict";

var XMLHttpRequest = require('xmlhttprequest').XMLHttpRequest; // jshint ignore:line

var HttpProvider = function (host) {
    this.host = host || 'http://localhost:8080';
};

HttpProvider.prototype.send = function (payload) {
    var request = new XMLHttpRequest();

    request.open('POST', this.host, false);
    request.send(JSON.stringify(payload));

    // check request.status
    // TODO: throw an error here! it cannot silently fail!!!
    //if (request.status !== 200) {
        //return;
    //}
    return JSON.parse(request.responseText);
};

HttpProvider.prototype.sendAsync = function (payload, callback) {
    var request = new XMLHttpRequest();
    request.onreadystatechange = function() {
        if (request.readyState === 4) {
            // TODO: handle the error properly here!!!
            callback(null, JSON.parse(request.responseText));
        }
    };

    request.open('POST', this.host, true);
    request.send(JSON.stringify(payload));
};

module.exports = HttpProvider;


},{"xmlhttprequest":4}],17:[function(require,module,exports){
/*
    This file is part of ethereum.js.

    ethereum.js is free software: you can redistribute it and/or modify
    it under the terms of the GNU Lesser General Public License as published by
    the Free Software Foundation, either version 3 of the License, or
    (at your option) any later version.

    ethereum.js is distributed in the hope that it will be useful,
    but WITHOUT ANY WARRANTY; without even the implied warranty of
    MERCHANTABILITY or FITNESS FOR A PARTICULAR PURPOSE.  See the
    GNU Lesser General Public License for more details.

    You should have received a copy of the GNU Lesser General Public License
    along with ethereum.js.  If not, see <http://www.gnu.org/licenses/>.
*/
/** @file jsonrpc.js
 * @authors:
 *   Marek Kotewicz <marek@ethdev.com>
 * @date 2015
 */

var Jsonrpc = function () {
    // singleton pattern
    if (arguments.callee._singletonInstance) {
        return arguments.callee._singletonInstance;
    }
    this.messageId = 1;
};

/**
 * @return {Jsonrpc} singleton
 */
Jsonrpc.getInstance = function () {
    var instance = new Jsonrpc();
    return instance;
};

/**
 * Should be called to valid json create payload object
 *
 * @method toPayload
 * @param {Function} method of jsonrpc call, required
 * @param {Array} params, an array of method params, optional
 * @returns {Object} valid jsonrpc payload object
 */
Jsonrpc.prototype.toPayload = function (method, params) {
    if (!method)
        console.error('jsonrpc method should be specified!');

    return {
        jsonrpc: '2.0',
        method: method,
        params: params || [],
        id: this.messageId++
    }; 
};

/**
 * Should be called to check if jsonrpc response is valid
 *
 * @method isValidResponse
 * @param {Object}
 * @returns {Boolean} true if response is valid, otherwise false 
 */
Jsonrpc.prototype.isValidResponse = function (response) {
    return !!response &&
        !response.error &&
        response.jsonrpc === '2.0' &&
        typeof response.id === 'number' &&
        response.result !== undefined; // only undefined is not valid json object
};

/**
 * Should be called to create batch payload object
 *
 * @method toBatchPayload
 * @param {Array} messages, an array of objects with method (required) and params (optional) fields
 * @returns {Array} batch payload
 */
Jsonrpc.prototype.toBatchPayload = function (messages) {
    var self = this;
    return messages.map(function (message) {
        return self.toPayload(message.method, message.params);
    }); 
};

module.exports = Jsonrpc;


},{}],18:[function(require,module,exports){
/*
    This file is part of ethereum.js.

    ethereum.js is free software: you can redistribute it and/or modify
    it under the terms of the GNU Lesser General Public License as published by
    the Free Software Foundation, either version 3 of the License, or
    (at your option) any later version.

    ethereum.js is distributed in the hope that it will be useful,
    but WITHOUT ANY WARRANTY; without even the implied warranty of
    MERCHANTABILITY or FITNESS FOR A PARTICULAR PURPOSE.  See the
    GNU Lesser General Public License for more details.

    You should have received a copy of the GNU Lesser General Public License
    along with ethereum.js.  If not, see <http://www.gnu.org/licenses/>.
*/
/**
 * @file method.js
 * @author Marek Kotewicz <marek@ethdev.com>
 * @date 2015
 */

var RequestManager = require('./requestmanager');
var utils = require('../utils/utils');
var errors = require('./errors');

var Method = function (options) {
    this.name = options.name;
    this.call = options.call;
    this.params = options.params || 0;
    this.inputFormatter = options.inputFormatter;
    this.outputFormatter = options.outputFormatter;
};

/**
 * Should be used to determine name of the jsonrpc method based on arguments
 *
 * @method getCall
 * @param {Array} arguments
 * @return {String} name of jsonrpc method
 */
Method.prototype.getCall = function (args) {
    return utils.isFunction(this.call) ? this.call(args) : this.call;
};

/**
 * Should be used to extract callback from array of arguments. Modifies input param
 *
 * @method extractCallback
 * @param {Array} arguments
 * @return {Function|Null} callback, if exists
 */
Method.prototype.extractCallback = function (args) {
    if (utils.isFunction(args[args.length - 1])) {
        return args.pop(); // modify the args array!
    }
    return null;
};

/**
 * Should be called to check if the number of arguments is correct
 * 
 * @method validateArgs
 * @param {Array} arguments
 * @throws {Error} if it is not
 */
Method.prototype.validateArgs = function (args) {
    if (args.length !== this.params) {
        throw errors.InvalidNumberOfParams;
    }
};

/**
 * Should be called to format input args of method
 * 
 * @method formatInput
 * @param {Array}
 * @return {Array}
 */
Method.prototype.formatInput = function (args) {
    if (!this.inputFormatter) {
        return args;
    }

    return this.inputFormatter.map(function (formatter, index) {
        return formatter ? formatter(args[index]) : args[index];
    });
};

/**
 * Should be called to format output(result) of method
 *
 * @method formatOutput
 * @param {Object}
 * @return {Object}
 */
Method.prototype.formatOutput = function (result) {
    return this.outputFormatter && result !== null ? this.outputFormatter(result) : result;
};

/**
 * Should attach function to method
 * 
 * @method attachToObject
 * @param {Object}
 * @param {Function}
 */
Method.prototype.attachToObject = function (obj) {
    var func = this.send.bind(this);
    func.call = this.call; // that's ugly. filter.js uses it
    var name = this.name.split('.');
    if (name.length > 1) {
        obj[name[0]] = obj[name[0]] || {};
        obj[name[0]][name[1]] = func;
    } else {
        obj[name[0]] = func; 
    }
};

/**
 * Should create payload from given input args
 *
 * @method toPayload
 * @param {Array} args
 * @return {Object}
 */
Method.prototype.toPayload = function (args) {
    var call = this.getCall(args);
    var callback = this.extractCallback(args);
    var params = this.formatInput(args);
    this.validateArgs(params);

    return {
        method: call,
        params: params,
        callback: callback
    };
};

/**
 * Should send request to the API
 *
 * @method send
 * @param list of params
 * @return result
 */
Method.prototype.send = function () {
    var payload = this.toPayload(Array.prototype.slice.call(arguments));
    if (payload.callback) {
        var self = this;
        return RequestManager.getInstance().sendAsync(payload, function (err, result) {
            payload.callback(null, self.formatOutput(result));
        });
    }
    return this.formatOutput(RequestManager.getInstance().send(payload));
};

module.exports = Method;


},{"../utils/utils":6,"./errors":11,"./requestmanager":22}],19:[function(require,module,exports){
/*
    This file is part of ethereum.js.

    ethereum.js is free software: you can redistribute it and/or modify
    it under the terms of the GNU Lesser General Public License as published by
    the Free Software Foundation, either version 3 of the License, or
    (at your option) any later version.

    ethereum.js is distributed in the hope that it will be useful,
    but WITHOUT ANY WARRANTY; without even the implied warranty of
    MERCHANTABILITY or FITNESS FOR A PARTICULAR PURPOSE.  See the
    GNU Lesser General Public License for more details.

    You should have received a copy of the GNU Lesser General Public License
    along with ethereum.js.  If not, see <http://www.gnu.org/licenses/>.
*/
/** @file eth.js
 * @authors:
 *   Marek Kotewicz <marek@ethdev.com>
 * @date 2015
 */

var utils = require('../utils/utils');
var Property = require('./property');

/// @returns an array of objects describing web3.eth api methods
var methods = [
];

/// @returns an array of objects describing web3.eth api properties
var properties = [
    new Property({
        name: 'listening',
        getter: 'net_listening'
    }),
    new Property({
        name: 'peerCount',
        getter: 'net_peerCount',
        outputFormatter: utils.toDecimal
    })
];


module.exports = {
    methods: methods,
    properties: properties
};


},{"../utils/utils":6,"./property":20}],20:[function(require,module,exports){
/*
    This file is part of ethereum.js.

    ethereum.js is free software: you can redistribute it and/or modify
    it under the terms of the GNU Lesser General Public License as published by
    the Free Software Foundation, either version 3 of the License, or
    (at your option) any later version.

    ethereum.js is distributed in the hope that it will be useful,
    but WITHOUT ANY WARRANTY; without even the implied warranty of
    MERCHANTABILITY or FITNESS FOR A PARTICULAR PURPOSE.  See the
    GNU Lesser General Public License for more details.

    You should have received a copy of the GNU Lesser General Public License
    along with ethereum.js.  If not, see <http://www.gnu.org/licenses/>.
*/
/**
 * @file property.js
 * @author Fabian Vogelsteller <fabian@frozeman.de>
 * @author Marek Kotewicz <marek@ethdev.com>
 * @date 2015
 */

var RequestManager = require('./requestmanager');

var Property = function (options) {
    this.name = options.name;
    this.getter = options.getter;
    this.setter = options.setter;
    this.outputFormatter = options.outputFormatter;
    this.inputFormatter = options.inputFormatter;
};

/**
 * Should be called to format input args of method
 * 
 * @method formatInput
 * @param {Array}
 * @return {Array}
 */
Property.prototype.formatInput = function (arg) {
    return this.inputFormatter ? this.inputFormatter(arg) : arg;
};

/**
 * Should be called to format output(result) of method
 *
 * @method formatOutput
 * @param {Object}
 * @return {Object}
 */
Property.prototype.formatOutput = function (result) {
    return this.outputFormatter && result !== null ? this.outputFormatter(result) : result;
};

/**
 * Should attach function to method
 * 
 * @method attachToObject
 * @param {Object}
 * @param {Function}
 */
Property.prototype.attachToObject = function (obj) {
    var proto = {
        get: this.get.bind(this),
        set: this.set.bind(this)
    };

    var name = this.name.split('.');
    if (name.length > 1) {
        obj[name[0]] = obj[name[0]] || {};
        Object.defineProperty(obj[name[0]], name[1], proto); 
    } else {
        Object.defineProperty(obj, name[0], proto);
    }
};

/**
 * Should be used to get value of the property
 *
 * @method get
 * @return {Object} value of the property
 */
Property.prototype.get = function () {
    return this.formatOutput(RequestManager.getInstance().send({
        method: this.getter
    }));
};

/**
 * Should be used to set value of the property
 *
 * @method set
 * @param {Object} new value of the property
 */
Property.prototype.set = function (value) {
    return RequestManager.getInstance().send({
        method: this.setter,
        params: [this.formatInput(value)]
    });
};

module.exports = Property;


},{"./requestmanager":22}],21:[function(require,module,exports){
/*
    This file is part of ethereum.js.

    ethereum.js is free software: you can redistribute it and/or modify
    it under the terms of the GNU Lesser General Public License as published by
    the Free Software Foundation, either version 3 of the License, or
    (at your option) any later version.

    ethereum.js is distributed in the hope that it will be useful,
    but WITHOUT ANY WARRANTY; without even the implied warranty of
    MERCHANTABILITY or FITNESS FOR A PARTICULAR PURPOSE.  See the
    GNU Lesser General Public License for more details.

    You should have received a copy of the GNU Lesser General Public License
    along with ethereum.js.  If not, see <http://www.gnu.org/licenses/>.
*/
/** @file qtsync.js
 * @authors:
 *   Marek Kotewicz <marek@ethdev.com>
 *   Marian Oancea <marian@ethdev.com>
 * @date 2014
 */

var QtSyncProvider = function () {
};

QtSyncProvider.prototype.send = function (payload) {
    var result = navigator.qt.callMethod(JSON.stringify(payload));
    return JSON.parse(result);
};

module.exports = QtSyncProvider;


},{}],22:[function(require,module,exports){
/*
    This file is part of ethereum.js.

    ethereum.js is free software: you can redistribute it and/or modify
    it under the terms of the GNU Lesser General Public License as published by
    the Free Software Foundation, either version 3 of the License, or
    (at your option) any later version.

    ethereum.js is distributed in the hope that it will be useful,
    but WITHOUT ANY WARRANTY; without even the implied warranty of
    MERCHANTABILITY or FITNESS FOR A PARTICULAR PURPOSE.  See the
    GNU Lesser General Public License for more details.

    You should have received a copy of the GNU Lesser General Public License
    along with ethereum.js.  If not, see <http://www.gnu.org/licenses/>.
*/
/** 
 * @file requestmanager.js
 * @author Jeffrey Wilcke <jeff@ethdev.com>
 * @author Marek Kotewicz <marek@ethdev.com>
 * @author Marian Oancea <marian@ethdev.com>
 * @author Fabian Vogelsteller <fabian@ethdev.com>
 * @author Gav Wood <g@ethdev.com>
 * @date 2014
 */

var Jsonrpc = require('./jsonrpc');
var utils = require('../utils/utils');
var c = require('../utils/config');
var errors = require('./errors');

/**
 * It's responsible for passing messages to providers
 * It's also responsible for polling the ethereum node for incoming messages
 * Default poll timeout is 1 second
 * Singleton
 */
var RequestManager = function (provider) {
    // singleton pattern
    if (arguments.callee._singletonInstance) {
        return arguments.callee._singletonInstance;
    }
    arguments.callee._singletonInstance = this;

    this.provider = provider;
    this.polls = [];
    this.timeout = null;
    this.poll();
};

/**
 * @return {RequestManager} singleton
 */
RequestManager.getInstance = function () {
    var instance = new RequestManager();
    return instance;
};

/**
 * Should be used to synchronously send request
 *
 * @method send
 * @param {Object} data
 * @return {Object}
 */
RequestManager.prototype.send = function (data) {
    if (!this.provider) {
        console.error(errors.InvalidProvider);
        return null;
    }

    var payload = Jsonrpc.getInstance().toPayload(data.method, data.params);
    var result = this.provider.send(payload);

    if (!Jsonrpc.getInstance().isValidResponse(result)) {
        throw errors.InvalidResponse(result);
    }

    return result.result;
};

/**
 * Should be used to asynchronously send request
 *
 * @method sendAsync
 * @param {Object} data
 * @param {Function} callback
 */
RequestManager.prototype.sendAsync = function (data, callback) {
    if (!this.provider) {
        return callback(errors.InvalidProvider);
    }

    var payload = Jsonrpc.getInstance().toPayload(data.method, data.params);
    this.provider.sendAsync(payload, function (err, result) {
        if (err) {
            return callback(err);
        }
        
        if (!Jsonrpc.getInstance().isValidResponse(result)) {
            return callback(errors.InvalidResponse(result));
        }

        callback(null, result.result);
    });
};

/**
 * Should be used to set provider of request manager
 *
 * @method setProvider
 * @param {Object}
 */
RequestManager.prototype.setProvider = function (p) {
    this.provider = p;
};

/*jshint maxparams:4 */

/**
 * Should be used to start polling
 *
 * @method startPolling
 * @param {Object} data
 * @param {Number} pollId
 * @param {Function} callback
 * @param {Function} uninstall
 *
 * @todo cleanup number of params
 */
RequestManager.prototype.startPolling = function (data, pollId, callback, uninstall) {
    this.polls.push({data: data, id: pollId, callback: callback, uninstall: uninstall});
};
/*jshint maxparams:3 */

/**
 * Should be used to stop polling for filter with given id
 *
 * @method stopPolling
 * @param {Number} pollId
 */
RequestManager.prototype.stopPolling = function (pollId) {
    for (var i = this.polls.length; i--;) {
        var poll = this.polls[i];
        if (poll.id === pollId) {
            this.polls.splice(i, 1);
        }
    }
};

/**
 * Should be called to reset polling mechanism of request manager
 *
 * @method reset
 */
RequestManager.prototype.reset = function () {
    this.polls.forEach(function (poll) {
        poll.uninstall(poll.id); 
    });
    this.polls = [];

    if (this.timeout) {
        clearTimeout(this.timeout);
        this.timeout = null;
    }
    this.poll();
};

/**
 * Should be called to poll for changes on filter with given id
 *
 * @method poll
 */
RequestManager.prototype.poll = function () {
    this.timeout = setTimeout(this.poll.bind(this), c.ETH_POLLING_TIMEOUT);

    if (!this.polls.length) {
        return;
    }

    if (!this.provider) {
        console.error(errors.InvalidProvider);
        return;
    }

    var payload = Jsonrpc.getInstance().toBatchPayload(this.polls.map(function (data) {
        return data.data;
    }));

    var self = this;
    this.provider.sendAsync(payload, function (error, results) {
        // TODO: console log?
        if (error) {
            return;
        }
            
        if (!utils.isArray(results)) {
            throw errors.InvalidResponse(results);
        }

        results.map(function (result, index) {
            result.callback = self.polls[index].callback;
            return result;
        }).filter(function (result) {
            var valid = Jsonrpc.getInstance().isValidResponse(result);
            if (!valid) {
                result.callback(errors.InvalidResponse(result));
            }
            return valid;
        }).filter(function (result) {
            return utils.isArray(result.result) && result.result.length > 0;
        }).forEach(function (result) {
            result.callback(null, result.result);
        });
    });
};

module.exports = RequestManager;


},{"../utils/config":5,"../utils/utils":6,"./errors":11,"./jsonrpc":17}],23:[function(require,module,exports){
/*
    This file is part of ethereum.js.

    ethereum.js is free software: you can redistribute it and/or modify
    it under the terms of the GNU Lesser General Public License as published by
    the Free Software Foundation, either version 3 of the License, or
    (at your option) any later version.

    ethereum.js is distributed in the hope that it will be useful,
    but WITHOUT ANY WARRANTY; without even the implied warranty of
    MERCHANTABILITY or FITNESS FOR A PARTICULAR PURPOSE.  See the
    GNU Lesser General Public License for more details.

    You should have received a copy of the GNU Lesser General Public License
    along with ethereum.js.  If not, see <http://www.gnu.org/licenses/>.
*/
/** @file shh.js
 * @authors:
 *   Marek Kotewicz <marek@ethdev.com>
 * @date 2015
 */

var Method = require('./method');
var formatters = require('./formatters');

var post = new Method({
    name: 'post', 
    call: 'shh_post', 
    params: 1,
    inputFormatter: formatters.inputPostFormatter
});

var newIdentity = new Method({
    name: 'newIdentity',
    call: 'shh_newIdentity',
    params: 0
});

var hasIdentity = new Method({
    name: 'hasIdentity',
    call: 'shh_hasIdentity',
    params: 1
});

var newGroup = new Method({
    name: 'newGroup',
    call: 'shh_newGroup',
    params: 0
});

var addToGroup = new Method({
    name: 'addToGroup',
    call: 'shh_addToGroup',
    params: 0
});

var methods = [
    post,
    newIdentity,
    hasIdentity,
    newGroup,
    addToGroup
];

module.exports = {
    methods: methods
};


},{"./formatters":15,"./method":18}],24:[function(require,module,exports){
/*
    This file is part of ethereum.js.

    ethereum.js is free software: you can redistribute it and/or modify
    it under the terms of the GNU Lesser General Public License as published by
    the Free Software Foundation, either version 3 of the License, or
    (at your option) any later version.

    ethereum.js is distributed in the hope that it will be useful,
    but WITHOUT ANY WARRANTY; without even the implied warranty of
    MERCHANTABILITY or FITNESS FOR A PARTICULAR PURPOSE.  See the
    GNU Lesser General Public License for more details.

    You should have received a copy of the GNU Lesser General Public License
    along with ethereum.js.  If not, see <http://www.gnu.org/licenses/>.
*/
/** @file signature.js
 * @authors:
 *   Marek Kotewicz <marek@ethdev.com>
 * @date 2015
 */

var web3 = require('../web3'); 
var c = require('../utils/config');

/// @param function name for which we want to get signature
/// @returns signature of function with given name
var functionSignatureFromAscii = function (name) {
    return web3.sha3(web3.fromAscii(name)).slice(0, 2 + c.ETH_SIGNATURE_LENGTH * 2);
};

/// @param event name for which we want to get signature
/// @returns signature of event with given name
var eventSignatureFromAscii = function (name) {
    return web3.sha3(web3.fromAscii(name));
};

module.exports = {
    functionSignatureFromAscii: functionSignatureFromAscii,
    eventSignatureFromAscii: eventSignatureFromAscii
};


},{"../utils/config":5,"../web3":8}],25:[function(require,module,exports){
/*
    This file is part of ethereum.js.

    ethereum.js is free software: you can redistribute it and/or modify
    it under the terms of the GNU Lesser General Public License as published by
    the Free Software Foundation, either version 3 of the License, or
    (at your option) any later version.

    ethereum.js is distributed in the hope that it will be useful,
    but WITHOUT ANY WARRANTY; without even the implied warranty of
    MERCHANTABILITY or FITNESS FOR A PARTICULAR PURPOSE.  See the
    GNU Lesser General Public License for more details.

    You should have received a copy of the GNU Lesser General Public License
    along with ethereum.js.  If not, see <http://www.gnu.org/licenses/>.
*/
/** @file watches.js
 * @authors:
 *   Marek Kotewicz <marek@ethdev.com>
 * @date 2015
 */

var Method = require('./method');

/// @returns an array of objects describing web3.eth.filter api methods
var eth = function () {
    var newFilterCall = function (args) {
        return typeof args[0] === 'string' ? 'eth_newBlockFilter' : 'eth_newFilter';
    };

    var newFilter = new Method({
        name: 'newFilter',
        call: newFilterCall,
        params: 1
    });

    var uninstallFilter = new Method({
        name: 'uninstallFilter',
        call: 'eth_uninstallFilter',
        params: 1
    });

    var getLogs = new Method({
        name: 'getLogs',
        call: 'eth_getFilterLogs',
        params: 1
    });

    var poll = new Method({
        name: 'poll',
        call: 'eth_getFilterChanges',
        params: 1
    });

    return [
        newFilter,
        uninstallFilter,
        getLogs,
        poll
    ];
};

/// @returns an array of objects describing web3.shh.watch api methods
var shh = function () {
    var newFilter = new Method({
        name: 'newFilter',
        call: 'shh_newFilter',
        params: 1
    });

    var uninstallFilter = new Method({
        name: 'uninstallFilter',
        call: 'shh_uninstallFilter',
        params: 1
    });

    var getLogs = new Method({
        name: 'getLogs',
        call: 'shh_getMessages',
        params: 1
    });

    var poll = new Method({
        name: 'poll',
        call: 'shh_getFilterChanges',
        params: 1
    });

    return [
        newFilter,
        uninstallFilter,
        getLogs,
        poll
    ];
};

module.exports = {
    eth: eth,
    shh: shh
};


},{"./method":18}],26:[function(require,module,exports){

},{}],"bignumber.js":[function(require,module,exports){
/*! bignumber.js v2.0.3 https://github.com/MikeMcl/bignumber.js/LICENCE */

;(function (global) {
    'use strict';

    /*
      bignumber.js v2.0.3
      A JavaScript library for arbitrary-precision arithmetic.
      https://github.com/MikeMcl/bignumber.js
      Copyright (c) 2015 Michael Mclaughlin <M8ch88l@gmail.com>
      MIT Expat Licence
    */


    var BigNumber, crypto, parseNumeric,
        isNumeric = /^-?(\d+(\.\d*)?|\.\d+)(e[+-]?\d+)?$/i,
        mathceil = Math.ceil,
        mathfloor = Math.floor,
        notBool = ' not a boolean or binary digit',
        roundingMode = 'rounding mode',
        tooManyDigits = 'number type has more than 15 significant digits',
        ALPHABET = '0123456789abcdefghijklmnopqrstuvwxyzABCDEFGHIJKLMNOPQRSTUVWXYZ$_',
        BASE = 1e14,
        LOG_BASE = 14,
        MAX_SAFE_INTEGER = 0x1fffffffffffff,         // 2^53 - 1
        // MAX_INT32 = 0x7fffffff,                   // 2^31 - 1
        POWS_TEN = [1, 10, 100, 1e3, 1e4, 1e5, 1e6, 1e7, 1e8, 1e9, 1e10, 1e11, 1e12, 1e13],
        SQRT_BASE = 1e7,

        /*
         * The limit on the value of DECIMAL_PLACES, TO_EXP_NEG, TO_EXP_POS, MIN_EXP, MAX_EXP, and
         * the arguments to toExponential, toFixed, toFormat, and toPrecision, beyond which an
         * exception is thrown (if ERRORS is true).
         */
        MAX = 1E9;                                   // 0 to MAX_INT32


    /*
     * Create and return a BigNumber constructor.
     */
    function another(configObj) {
        var div,

            // id tracks the caller function, so its name can be included in error messages.
            id = 0,
            P = BigNumber.prototype,
            ONE = new BigNumber(1),


            /********************************* EDITABLE DEFAULTS **********************************/


            /*
             * The default values below must be integers within the inclusive ranges stated.
             * The values can also be changed at run-time using BigNumber.config.
             */

            // The maximum number of decimal places for operations involving division.
            DECIMAL_PLACES = 20,                     // 0 to MAX

            /*
             * The rounding mode used when rounding to the above decimal places, and when using
             * toExponential, toFixed, toFormat and toPrecision, and round (default value).
             * UP         0 Away from zero.
             * DOWN       1 Towards zero.
             * CEIL       2 Towards +Infinity.
             * FLOOR      3 Towards -Infinity.
             * HALF_UP    4 Towards nearest neighbour. If equidistant, up.
             * HALF_DOWN  5 Towards nearest neighbour. If equidistant, down.
             * HALF_EVEN  6 Towards nearest neighbour. If equidistant, towards even neighbour.
             * HALF_CEIL  7 Towards nearest neighbour. If equidistant, towards +Infinity.
             * HALF_FLOOR 8 Towards nearest neighbour. If equidistant, towards -Infinity.
             */
            ROUNDING_MODE = 4,                       // 0 to 8

            // EXPONENTIAL_AT : [TO_EXP_NEG , TO_EXP_POS]

            // The exponent value at and beneath which toString returns exponential notation.
            // Number type: -7
            TO_EXP_NEG = -7,                         // 0 to -MAX

            // The exponent value at and above which toString returns exponential notation.
            // Number type: 21
            TO_EXP_POS = 21,                         // 0 to MAX

            // RANGE : [MIN_EXP, MAX_EXP]

            // The minimum exponent value, beneath which underflow to zero occurs.
            // Number type: -324  (5e-324)
            MIN_EXP = -1e7,                          // -1 to -MAX

            // The maximum exponent value, above which overflow to Infinity occurs.
            // Number type:  308  (1.7976931348623157e+308)
            // For MAX_EXP > 1e7, e.g. new BigNumber('1e100000000').plus(1) may be slow.
            MAX_EXP = 1e7,                           // 1 to MAX

            // Whether BigNumber Errors are ever thrown.
            ERRORS = true,                           // true or false

            // Change to intValidatorNoErrors if ERRORS is false.
            isValidInt = intValidatorWithErrors,     // intValidatorWithErrors/intValidatorNoErrors

            // Whether to use cryptographically-secure random number generation, if available.
            CRYPTO = false,                          // true or false

            /*
             * The modulo mode used when calculating the modulus: a mod n.
             * The quotient (q = a / n) is calculated according to the corresponding rounding mode.
             * The remainder (r) is calculated as: r = a - n * q.
             *
             * UP        0 The remainder is positive if the dividend is negative, else is negative.
             * DOWN      1 The remainder has the same sign as the dividend.
             *             This modulo mode is commonly known as 'truncated division' and is
             *             equivalent to (a % n) in JavaScript.
             * FLOOR     3 The remainder has the same sign as the divisor (Python %).
             * HALF_EVEN 6 This modulo mode implements the IEEE 754 remainder function.
             * EUCLID    9 Euclidian division. q = sign(n) * floor(a / abs(n)).
             *             The remainder is always positive.
             *
             * The truncated division, floored division, Euclidian division and IEEE 754 remainder
             * modes are commonly used for the modulus operation.
             * Although the other rounding modes can also be used, they may not give useful results.
             */
            MODULO_MODE = 1,                         // 0 to 9

            // The maximum number of significant digits of the result of the toPower operation.
            // If POW_PRECISION is 0, there will be unlimited significant digits.
            POW_PRECISION = 100,                     // 0 to MAX

            // The format specification used by the BigNumber.prototype.toFormat method.
            FORMAT = {
                decimalSeparator: '.',
                groupSeparator: ',',
                groupSize: 3,
                secondaryGroupSize: 0,
                fractionGroupSeparator: '\xA0',      // non-breaking space
                fractionGroupSize: 0
            };


        /******************************************************************************************/


        // CONSTRUCTOR


        /*
         * The BigNumber constructor and exported function.
         * Create and return a new instance of a BigNumber object.
         *
         * n {number|string|BigNumber} A numeric value.
         * [b] {number} The base of n. Integer, 2 to 64 inclusive.
         */
        function BigNumber( n, b ) {
            var c, e, i, num, len, str,
                x = this;

            // Enable constructor usage without new.
            if ( !( x instanceof BigNumber ) ) {

                // 'BigNumber() constructor call without new: {n}'
                if (ERRORS) raise( 26, 'constructor call without new', n );
                return new BigNumber( n, b );
            }

            // 'new BigNumber() base not an integer: {b}'
            // 'new BigNumber() base out of range: {b}'
            if ( b == null || !isValidInt( b, 2, 64, id, 'base' ) ) {

                // Duplicate.
                if ( n instanceof BigNumber ) {
                    x.s = n.s;
                    x.e = n.e;
                    x.c = ( n = n.c ) ? n.slice() : n;
                    id = 0;
                    return;
                }

                if ( ( num = typeof n == 'number' ) && n * 0 == 0 ) {
                    x.s = 1 / n < 0 ? ( n = -n, -1 ) : 1;

                    // Fast path for integers.
                    if ( n === ~~n ) {
                        for ( e = 0, i = n; i >= 10; i /= 10, e++ );
                        x.e = e;
                        x.c = [n];
                        id = 0;
                        return;
                    }

                    str = n + '';
                } else {
                    if ( !isNumeric.test( str = n + '' ) ) return parseNumeric( x, str, num );
                    x.s = str.charCodeAt(0) === 45 ? ( str = str.slice(1), -1 ) : 1;
                }
            } else {
                b = b | 0;
                str = n + '';

                // Ensure return value is rounded to DECIMAL_PLACES as with other bases.
                // Allow exponential notation to be used with base 10 argument.
                if ( b == 10 ) {
                    x = new BigNumber( n instanceof BigNumber ? n : str );
                    return round( x, DECIMAL_PLACES + x.e + 1, ROUNDING_MODE );
                }

                // Avoid potential interpretation of Infinity and NaN as base 44+ values.
                // Any number in exponential form will fail due to the [Ee][+-].
                if ( ( num = typeof n == 'number' ) && n * 0 != 0 ||
                  !( new RegExp( '^-?' + ( c = '[' + ALPHABET.slice( 0, b ) + ']+' ) +
                    '(?:\\.' + c + ')?$',b < 37 ? 'i' : '' ) ).test(str) ) {
                    return parseNumeric( x, str, num, b );
                }

                if (num) {
                    x.s = 1 / n < 0 ? ( str = str.slice(1), -1 ) : 1;

                    if ( ERRORS && str.replace( /^0\.0*|\./, '' ).length > 15 ) {

                        // 'new BigNumber() number type has more than 15 significant digits: {n}'
                        raise( id, tooManyDigits, n );
                    }

                    // Prevent later check for length on converted number.
                    num = false;
                } else {
                    x.s = str.charCodeAt(0) === 45 ? ( str = str.slice(1), -1 ) : 1;
                }

                str = convertBase( str, 10, b, x.s );
            }

            // Decimal point?
            if ( ( e = str.indexOf('.') ) > -1 ) str = str.replace( '.', '' );

            // Exponential form?
            if ( ( i = str.search( /e/i ) ) > 0 ) {

                // Determine exponent.
                if ( e < 0 ) e = i;
                e += +str.slice( i + 1 );
                str = str.substring( 0, i );
            } else if ( e < 0 ) {

                // Integer.
                e = str.length;
            }

            // Determine leading zeros.
            for ( i = 0; str.charCodeAt(i) === 48; i++ );

            // Determine trailing zeros.
            for ( len = str.length; str.charCodeAt(--len) === 48; );
            str = str.slice( i, len + 1 );

            if (str) {
                len = str.length;

                // Disallow numbers with over 15 significant digits if number type.
                // 'new BigNumber() number type has more than 15 significant digits: {n}'
                if ( num && ERRORS && len > 15 ) raise( id, tooManyDigits, x.s * n );

                e = e - i - 1;

                 // Overflow?
                if ( e > MAX_EXP ) {

                    // Infinity.
                    x.c = x.e = null;

                // Underflow?
                } else if ( e < MIN_EXP ) {

                    // Zero.
                    x.c = [ x.e = 0 ];
                } else {
                    x.e = e;
                    x.c = [];

                    // Transform base

                    // e is the base 10 exponent.
                    // i is where to slice str to get the first element of the coefficient array.
                    i = ( e + 1 ) % LOG_BASE;
                    if ( e < 0 ) i += LOG_BASE;

                    if ( i < len ) {
                        if (i) x.c.push( +str.slice( 0, i ) );

                        for ( len -= LOG_BASE; i < len; ) {
                            x.c.push( +str.slice( i, i += LOG_BASE ) );
                        }

                        str = str.slice(i);
                        i = LOG_BASE - str.length;
                    } else {
                        i -= len;
                    }

                    for ( ; i--; str += '0' );
                    x.c.push( +str );
                }
            } else {

                // Zero.
                x.c = [ x.e = 0 ];
            }

            id = 0;
        }


        // CONSTRUCTOR PROPERTIES


        BigNumber.another = another;

        BigNumber.ROUND_UP = 0;
        BigNumber.ROUND_DOWN = 1;
        BigNumber.ROUND_CEIL = 2;
        BigNumber.ROUND_FLOOR = 3;
        BigNumber.ROUND_HALF_UP = 4;
        BigNumber.ROUND_HALF_DOWN = 5;
        BigNumber.ROUND_HALF_EVEN = 6;
        BigNumber.ROUND_HALF_CEIL = 7;
        BigNumber.ROUND_HALF_FLOOR = 8;
        BigNumber.EUCLID = 9;


        /*
         * Configure infrequently-changing library-wide settings.
         *
         * Accept an object or an argument list, with one or many of the following properties or
         * parameters respectively:
         *
         *   DECIMAL_PLACES  {number}  Integer, 0 to MAX inclusive
         *   ROUNDING_MODE   {number}  Integer, 0 to 8 inclusive
         *   EXPONENTIAL_AT  {number|number[]}  Integer, -MAX to MAX inclusive or
         *                                      [integer -MAX to 0 incl., 0 to MAX incl.]
         *   RANGE           {number|number[]}  Non-zero integer, -MAX to MAX inclusive or
         *                                      [integer -MAX to -1 incl., integer 1 to MAX incl.]
         *   ERRORS          {boolean|number}   true, false, 1 or 0
         *   CRYPTO          {boolean|number}   true, false, 1 or 0
         *   MODULO_MODE     {number}           0 to 9 inclusive
         *   POW_PRECISION   {number}           0 to MAX inclusive
         *   FORMAT          {object}           See BigNumber.prototype.toFormat
         *      decimalSeparator       {string}
         *      groupSeparator         {string}
         *      groupSize              {number}
         *      secondaryGroupSize     {number}
         *      fractionGroupSeparator {string}
         *      fractionGroupSize      {number}
         *
         * (The values assigned to the above FORMAT object properties are not checked for validity.)
         *
         * E.g.
         * BigNumber.config(20, 4) is equivalent to
         * BigNumber.config({ DECIMAL_PLACES : 20, ROUNDING_MODE : 4 })
         *
         * Ignore properties/parameters set to null or undefined.
         * Return an object with the properties current values.
         */
        BigNumber.config = function () {
            var v, p,
                i = 0,
                r = {},
                a = arguments,
                o = a[0],
                has = o && typeof o == 'object'
                  ? function () { if ( o.hasOwnProperty(p) ) return ( v = o[p] ) != null; }
                  : function () { if ( a.length > i ) return ( v = a[i++] ) != null; };

            // DECIMAL_PLACES {number} Integer, 0 to MAX inclusive.
            // 'config() DECIMAL_PLACES not an integer: {v}'
            // 'config() DECIMAL_PLACES out of range: {v}'
            if ( has( p = 'DECIMAL_PLACES' ) && isValidInt( v, 0, MAX, 2, p ) ) {
                DECIMAL_PLACES = v | 0;
            }
            r[p] = DECIMAL_PLACES;

            // ROUNDING_MODE {number} Integer, 0 to 8 inclusive.
            // 'config() ROUNDING_MODE not an integer: {v}'
            // 'config() ROUNDING_MODE out of range: {v}'
            if ( has( p = 'ROUNDING_MODE' ) && isValidInt( v, 0, 8, 2, p ) ) {
                ROUNDING_MODE = v | 0;
            }
            r[p] = ROUNDING_MODE;

            // EXPONENTIAL_AT {number|number[]}
            // Integer, -MAX to MAX inclusive or [integer -MAX to 0 inclusive, 0 to MAX inclusive].
            // 'config() EXPONENTIAL_AT not an integer: {v}'
            // 'config() EXPONENTIAL_AT out of range: {v}'
            if ( has( p = 'EXPONENTIAL_AT' ) ) {

                if ( isArray(v) ) {
                    if ( isValidInt( v[0], -MAX, 0, 2, p ) && isValidInt( v[1], 0, MAX, 2, p ) ) {
                        TO_EXP_NEG = v[0] | 0;
                        TO_EXP_POS = v[1] | 0;
                    }
                } else if ( isValidInt( v, -MAX, MAX, 2, p ) ) {
                    TO_EXP_NEG = -( TO_EXP_POS = ( v < 0 ? -v : v ) | 0 );
                }
            }
            r[p] = [ TO_EXP_NEG, TO_EXP_POS ];

            // RANGE {number|number[]} Non-zero integer, -MAX to MAX inclusive or
            // [integer -MAX to -1 inclusive, integer 1 to MAX inclusive].
            // 'config() RANGE not an integer: {v}'
            // 'config() RANGE cannot be zero: {v}'
            // 'config() RANGE out of range: {v}'
            if ( has( p = 'RANGE' ) ) {

                if ( isArray(v) ) {
                    if ( isValidInt( v[0], -MAX, -1, 2, p ) && isValidInt( v[1], 1, MAX, 2, p ) ) {
                        MIN_EXP = v[0] | 0;
                        MAX_EXP = v[1] | 0;
                    }
                } else if ( isValidInt( v, -MAX, MAX, 2, p ) ) {
                    if ( v | 0 ) MIN_EXP = -( MAX_EXP = ( v < 0 ? -v : v ) | 0 );
                    else if (ERRORS) raise( 2, p + ' cannot be zero', v );
                }
            }
            r[p] = [ MIN_EXP, MAX_EXP ];

            // ERRORS {boolean|number} true, false, 1 or 0.
            // 'config() ERRORS not a boolean or binary digit: {v}'
            if ( has( p = 'ERRORS' ) ) {

                if ( v === !!v || v === 1 || v === 0 ) {
                    id = 0;
                    isValidInt = ( ERRORS = !!v ) ? intValidatorWithErrors : intValidatorNoErrors;
                } else if (ERRORS) {
                    raise( 2, p + notBool, v );
                }
            }
            r[p] = ERRORS;

            // CRYPTO {boolean|number} true, false, 1 or 0.
            // 'config() CRYPTO not a boolean or binary digit: {v}'
            // 'config() crypto unavailable: {crypto}'
            if ( has( p = 'CRYPTO' ) ) {

                if ( v === !!v || v === 1 || v === 0 ) {
                    CRYPTO = !!( v && crypto && typeof crypto == 'object' );
                    if ( v && !CRYPTO && ERRORS ) raise( 2, 'crypto unavailable', crypto );
                } else if (ERRORS) {
                    raise( 2, p + notBool, v );
                }
            }
            r[p] = CRYPTO;

            // MODULO_MODE {number} Integer, 0 to 9 inclusive.
            // 'config() MODULO_MODE not an integer: {v}'
            // 'config() MODULO_MODE out of range: {v}'
            if ( has( p = 'MODULO_MODE' ) && isValidInt( v, 0, 9, 2, p ) ) {
                MODULO_MODE = v | 0;
            }
            r[p] = MODULO_MODE;

            // POW_PRECISION {number} Integer, 0 to MAX inclusive.
            // 'config() POW_PRECISION not an integer: {v}'
            // 'config() POW_PRECISION out of range: {v}'
            if ( has( p = 'POW_PRECISION' ) && isValidInt( v, 0, MAX, 2, p ) ) {
                POW_PRECISION = v | 0;
            }
            r[p] = POW_PRECISION;

            // FORMAT {object}
            // 'config() FORMAT not an object: {v}'
            if ( has( p = 'FORMAT' ) ) {

                if ( typeof v == 'object' ) {
                    FORMAT = v;
                } else if (ERRORS) {
                    raise( 2, p + ' not an object', v );
                }
            }
            r[p] = FORMAT;

            return r;
        };


        /*
         * Return a new BigNumber whose value is the maximum of the arguments.
         *
         * arguments {number|string|BigNumber}
         */
        BigNumber.max = function () { return maxOrMin( arguments, P.lt ); };


        /*
         * Return a new BigNumber whose value is the minimum of the arguments.
         *
         * arguments {number|string|BigNumber}
         */
        BigNumber.min = function () { return maxOrMin( arguments, P.gt ); };


        /*
         * Return a new BigNumber with a random value equal to or greater than 0 and less than 1,
         * and with dp, or DECIMAL_PLACES if dp is omitted, decimal places (or less if trailing
         * zeros are produced).
         *
         * [dp] {number} Decimal places. Integer, 0 to MAX inclusive.
         *
         * 'random() decimal places not an integer: {dp}'
         * 'random() decimal places out of range: {dp}'
         * 'random() crypto unavailable: {crypto}'
         */
        BigNumber.random = (function () {
            var pow2_53 = 0x20000000000000;

            // Return a 53 bit integer n, where 0 <= n < 9007199254740992.
            // Check if Math.random() produces more than 32 bits of randomness.
            // If it does, assume at least 53 bits are produced, otherwise assume at least 30 bits.
            // 0x40000000 is 2^30, 0x800000 is 2^23, 0x1fffff is 2^21 - 1.
            var random53bitInt = (Math.random() * pow2_53) & 0x1fffff
              ? function () { return mathfloor( Math.random() * pow2_53 ); }
              : function () { return ((Math.random() * 0x40000000 | 0) * 0x800000) +
                  (Math.random() * 0x800000 | 0); };

            return function (dp) {
                var a, b, e, k, v,
                    i = 0,
                    c = [],
                    rand = new BigNumber(ONE);

                dp = dp == null || !isValidInt( dp, 0, MAX, 14 ) ? DECIMAL_PLACES : dp | 0;
                k = mathceil( dp / LOG_BASE );

                if (CRYPTO) {

                    // Browsers supporting crypto.getRandomValues.
                    if ( crypto && crypto.getRandomValues ) {

                        a = crypto.getRandomValues( new Uint32Array( k *= 2 ) );

                        for ( ; i < k; ) {

                            // 53 bits:
                            // ((Math.pow(2, 32) - 1) * Math.pow(2, 21)).toString(2)
                            // 11111 11111111 11111111 11111111 11100000 00000000 00000000
                            // ((Math.pow(2, 32) - 1) >>> 11).toString(2)
                            //                                     11111 11111111 11111111
                            // 0x20000 is 2^21.
                            v = a[i] * 0x20000 + (a[i + 1] >>> 11);

                            // Rejection sampling:
                            // 0 <= v < 9007199254740992
                            // Probability that v >= 9e15, is
                            // 7199254740992 / 9007199254740992 ~= 0.0008, i.e. 1 in 1251
                            if ( v >= 9e15 ) {
                                b = crypto.getRandomValues( new Uint32Array(2) );
                                a[i] = b[0];
                                a[i + 1] = b[1];
                            } else {

                                // 0 <= v <= 8999999999999999
                                // 0 <= (v % 1e14) <= 99999999999999
                                c.push( v % 1e14 );
                                i += 2;
                            }
                        }
                        i = k / 2;

                    // Node.js supporting crypto.randomBytes.
                    } else if ( crypto && crypto.randomBytes ) {

                        // buffer
                        a = crypto.randomBytes( k *= 7 );

                        for ( ; i < k; ) {

                            // 0x1000000000000 is 2^48, 0x10000000000 is 2^40
                            // 0x100000000 is 2^32, 0x1000000 is 2^24
                            // 11111 11111111 11111111 11111111 11111111 11111111 11111111
                            // 0 <= v < 9007199254740992
                            v = ( ( a[i] & 31 ) * 0x1000000000000 ) + ( a[i + 1] * 0x10000000000 ) +
                                  ( a[i + 2] * 0x100000000 ) + ( a[i + 3] * 0x1000000 ) +
                                  ( a[i + 4] << 16 ) + ( a[i + 5] << 8 ) + a[i + 6];

                            if ( v >= 9e15 ) {
                                crypto.randomBytes(7).copy( a, i );
                            } else {

                                // 0 <= (v % 1e14) <= 99999999999999
                                c.push( v % 1e14 );
                                i += 7;
                            }
                        }
                        i = k / 7;
                    } else if (ERRORS) {
                        raise( 14, 'crypto unavailable', crypto );
                    }
                }

                // Use Math.random: CRYPTO is false or crypto is unavailable and ERRORS is false.
                if (!i) {

                    for ( ; i < k; ) {
                        v = random53bitInt();
                        if ( v < 9e15 ) c[i++] = v % 1e14;
                    }
                }

                k = c[--i];
                dp %= LOG_BASE;

                // Convert trailing digits to zeros according to dp.
                if ( k && dp ) {
                    v = POWS_TEN[LOG_BASE - dp];
                    c[i] = mathfloor( k / v ) * v;
                }

                // Remove trailing elements which are zero.
                for ( ; c[i] === 0; c.pop(), i-- );

                // Zero?
                if ( i < 0 ) {
                    c = [ e = 0 ];
                } else {

                    // Remove leading elements which are zero and adjust exponent accordingly.
                    for ( e = -1 ; c[0] === 0; c.shift(), e -= LOG_BASE);

                    // Count the digits of the first element of c to determine leading zeros, and...
                    for ( i = 1, v = c[0]; v >= 10; v /= 10, i++);

                    // adjust the exponent accordingly.
                    if ( i < LOG_BASE ) e -= LOG_BASE - i;
                }

                rand.e = e;
                rand.c = c;
                return rand;
            };
        })();


        // PRIVATE FUNCTIONS


        // Convert a numeric string of baseIn to a numeric string of baseOut.
        function convertBase( str, baseOut, baseIn, sign ) {
            var d, e, k, r, x, xc, y,
                i = str.indexOf( '.' ),
                dp = DECIMAL_PLACES,
                rm = ROUNDING_MODE;

            if ( baseIn < 37 ) str = str.toLowerCase();

            // Non-integer.
            if ( i >= 0 ) {
                k = POW_PRECISION;

                // Unlimited precision.
                POW_PRECISION = 0;
                str = str.replace( '.', '' );
                y = new BigNumber(baseIn);
                x = y.pow( str.length - i );
                POW_PRECISION = k;

                // Convert str as if an integer, then restore the fraction part by dividing the
                // result by its base raised to a power.
                y.c = toBaseOut( toFixedPoint( coeffToString( x.c ), x.e ), 10, baseOut );
                y.e = y.c.length;
            }

            // Convert the number as integer.
            xc = toBaseOut( str, baseIn, baseOut );
            e = k = xc.length;

            // Remove trailing zeros.
            for ( ; xc[--k] == 0; xc.pop() );
            if ( !xc[0] ) return '0';

            if ( i < 0 ) {
                --e;
            } else {
                x.c = xc;
                x.e = e;

                // sign is needed for correct rounding.
                x.s = sign;
                x = div( x, y, dp, rm, baseOut );
                xc = x.c;
                r = x.r;
                e = x.e;
            }

            d = e + dp + 1;

            // The rounding digit, i.e. the digit to the right of the digit that may be rounded up.
            i = xc[d];
            k = baseOut / 2;
            r = r || d < 0 || xc[d + 1] != null;

            r = rm < 4 ? ( i != null || r ) && ( rm == 0 || rm == ( x.s < 0 ? 3 : 2 ) )
                       : i > k || i == k &&( rm == 4 || r || rm == 6 && xc[d - 1] & 1 ||
                         rm == ( x.s < 0 ? 8 : 7 ) );

            if ( d < 1 || !xc[0] ) {

                // 1^-dp or 0.
                str = r ? toFixedPoint( '1', -dp ) : '0';
            } else {
                xc.length = d;

                if (r) {

                    // Rounding up may mean the previous digit has to be rounded up and so on.
                    for ( --baseOut; ++xc[--d] > baseOut; ) {
                        xc[d] = 0;

                        if ( !d ) {
                            ++e;
                            xc.unshift(1);
                        }
                    }
                }

                // Determine trailing zeros.
                for ( k = xc.length; !xc[--k]; );

                // E.g. [4, 11, 15] becomes 4bf.
                for ( i = 0, str = ''; i <= k; str += ALPHABET.charAt( xc[i++] ) );
                str = toFixedPoint( str, e );
            }

            // The caller will add the sign.
            return str;
        }


        // Perform division in the specified base. Called by div and convertBase.
        div = (function () {

            // Assume non-zero x and k.
            function multiply( x, k, base ) {
                var m, temp, xlo, xhi,
                    carry = 0,
                    i = x.length,
                    klo = k % SQRT_BASE,
                    khi = k / SQRT_BASE | 0;

                for ( x = x.slice(); i--; ) {
                    xlo = x[i] % SQRT_BASE;
                    xhi = x[i] / SQRT_BASE | 0;
                    m = khi * xlo + xhi * klo;
                    temp = klo * xlo + ( ( m % SQRT_BASE ) * SQRT_BASE ) + carry;
                    carry = ( temp / base | 0 ) + ( m / SQRT_BASE | 0 ) + khi * xhi;
                    x[i] = temp % base;
                }

                if (carry) x.unshift(carry);

                return x;
            }

            function compare( a, b, aL, bL ) {
                var i, cmp;

                if ( aL != bL ) {
                    cmp = aL > bL ? 1 : -1;
                } else {

                    for ( i = cmp = 0; i < aL; i++ ) {

                        if ( a[i] != b[i] ) {
                            cmp = a[i] > b[i] ? 1 : -1;
                            break;
                        }
                    }
                }
                return cmp;
            }

            function subtract( a, b, aL, base ) {
                var i = 0;

                // Subtract b from a.
                for ( ; aL--; ) {
                    a[aL] -= i;
                    i = a[aL] < b[aL] ? 1 : 0;
                    a[aL] = i * base + a[aL] - b[aL];
                }

                // Remove leading zeros.
                for ( ; !a[0] && a.length > 1; a.shift() );
            }

            // x: dividend, y: divisor.
            return function ( x, y, dp, rm, base ) {
                var cmp, e, i, more, n, prod, prodL, q, qc, rem, remL, rem0, xi, xL, yc0,
                    yL, yz,
                    s = x.s == y.s ? 1 : -1,
                    xc = x.c,
                    yc = y.c;

                // Either NaN, Infinity or 0?
                if ( !xc || !xc[0] || !yc || !yc[0] ) {

                    return new BigNumber(

                      // Return NaN if either NaN, or both Infinity or 0.
                      !x.s || !y.s || ( xc ? yc && xc[0] == yc[0] : !yc ) ? NaN :

                        // Return ±0 if x is ±0 or y is ±Infinity, or return ±Infinity as y is ±0.
                        xc && xc[0] == 0 || !yc ? s * 0 : s / 0
                    );
                }

                q = new BigNumber(s);
                qc = q.c = [];
                e = x.e - y.e;
                s = dp + e + 1;

                if ( !base ) {
                    base = BASE;
                    e = bitFloor( x.e / LOG_BASE ) - bitFloor( y.e / LOG_BASE );
                    s = s / LOG_BASE | 0;
                }

                // Result exponent may be one less then the current value of e.
                // The coefficients of the BigNumbers from convertBase may have trailing zeros.
                for ( i = 0; yc[i] == ( xc[i] || 0 ); i++ );
                if ( yc[i] > ( xc[i] || 0 ) ) e--;

                if ( s < 0 ) {
                    qc.push(1);
                    more = true;
                } else {
                    xL = xc.length;
                    yL = yc.length;
                    i = 0;
                    s += 2;

                    // Normalise xc and yc so highest order digit of yc is >= base/2

                    n = mathfloor( base / ( yc[0] + 1 ) );

                    if ( n > 1 ) {
                        yc = multiply( yc, n, base );
                        xc = multiply( xc, n, base );
                        yL = yc.length;
                        xL = xc.length;
                    }

                    xi = yL;
                    rem = xc.slice( 0, yL );
                    remL = rem.length;

                    // Add zeros to make remainder as long as divisor.
                    for ( ; remL < yL; rem[remL++] = 0 );
                    yz = yc.slice();
                    yz.unshift(0);
                    yc0 = yc[0];
                    if ( yc[1] >= base / 2 ) yc0++;

                    do {
                        n = 0;

                        // Compare divisor and remainder.
                        cmp = compare( yc, rem, yL, remL );

                        // If divisor < remainder.
                        if ( cmp < 0 ) {

                            // Calculate trial digit, n.

                            rem0 = rem[0];
                            if ( yL != remL ) rem0 = rem0 * base + ( rem[1] || 0 );

                            // n is how many times the divisor goes into the current remainder.
                            n = mathfloor( rem0 / yc0 );

                            //  Algorithm:
                            //  1. product = divisor * trial digit (n)
                            //  2. if product > remainder: product -= divisor, n--
                            //  3. remainder -= product
                            //  4. if product was < remainder at 2:
                            //    5. compare new remainder and divisor
                            //    6. If remainder > divisor: remainder -= divisor, n++

                            if ( n > 1 ) {
                                if ( n >= base ) n = base - 1;

                                // product = divisor * trial digit.
                                prod = multiply( yc, n, base );
                                prodL = prod.length;
                                remL = rem.length;

                                // Compare product and remainder.
                                cmp = compare( prod, rem, prodL, remL );

                                // product > remainder.
                                if ( cmp == 1 ) {
                                    n--;

                                    // Subtract divisor from product.
                                    subtract( prod, yL < prodL ? yz : yc, prodL, base );
                                }
                            } else {

                                // cmp is -1.
                                // If n is 0, there is no need to compare yc and rem again
                                // below, so change cmp to 1 to avoid it.
                                // If n is 1, compare yc and rem again below.
                                if ( n == 0 ) cmp = n = 1;
                                prod = yc.slice();
                            }

                            prodL = prod.length;
                            if ( prodL < remL ) prod.unshift(0);

                            // Subtract product from remainder.
                            subtract( rem, prod, remL, base );

                            // If product was < previous remainder.
                            if ( cmp == -1 ) {
                                remL = rem.length;

                                // Compare divisor and new remainder.
                                cmp = compare( yc, rem, yL, remL );

                                // If divisor < new remainder, subtract divisor from remainder.
                                if ( cmp < 1 ) {
                                    n++;

                                    // Subtract divisor from remainder.
                                    subtract( rem, yL < remL ? yz : yc, remL, base );
                                }
                            }
                            remL = rem.length;
                        } else if ( cmp === 0 ) {
                            n++;
                            rem = [0];
                        }
                        // if cmp === 1, n will be 0

                        // Add the next digit, n, to the result array.
                        qc[i++] = n;

                        // Update the remainder.
                        if ( cmp && rem[0] ) {
                            rem[remL++] = xc[xi] || 0;
                        } else {
                            rem = [ xc[xi] ];
                            remL = 1;
                        }
                    } while ( ( xi++ < xL || rem[0] != null ) && s-- );

                    more = rem[0] != null;

                    // Leading zero?
                    if ( !qc[0] ) qc.shift();
                }

                if ( base == BASE ) {

                    // To calculate q.e, first get the number of digits of qc[0].
                    for ( i = 1, s = qc[0]; s >= 10; s /= 10, i++ );
                    round( q, dp + ( q.e = i + e * LOG_BASE - 1 ) + 1, rm, more );

                // Caller is convertBase.
                } else {
                    q.e = e;
                    q.r = +more;
                }

                return q;
            };
        })();


        /*
         * Return a string representing the value of BigNumber n in fixed-point or exponential
         * notation rounded to the specified decimal places or significant digits.
         *
         * n is a BigNumber.
         * i is the index of the last digit required (i.e. the digit that may be rounded up).
         * rm is the rounding mode.
         * caller is caller id: toExponential 19, toFixed 20, toFormat 21, toPrecision 24.
         */
        function format( n, i, rm, caller ) {
            var c0, e, ne, len, str;

            rm = rm != null && isValidInt( rm, 0, 8, caller, roundingMode )
              ? rm | 0 : ROUNDING_MODE;

            if ( !n.c ) return n.toString();
            c0 = n.c[0];
            ne = n.e;

            if ( i == null ) {
                str = coeffToString( n.c );
                str = caller == 19 || caller == 24 && ne <= TO_EXP_NEG
                  ? toExponential( str, ne )
                  : toFixedPoint( str, ne );
            } else {
                n = round( new BigNumber(n), i, rm );

                // n.e may have changed if the value was rounded up.
                e = n.e;

                str = coeffToString( n.c );
                len = str.length;

                // toPrecision returns exponential notation if the number of significant digits
                // specified is less than the number of digits necessary to represent the integer
                // part of the value in fixed-point notation.

                // Exponential notation.
                if ( caller == 19 || caller == 24 && ( i <= e || e <= TO_EXP_NEG ) ) {

                    // Append zeros?
                    for ( ; len < i; str += '0', len++ );
                    str = toExponential( str, e );

                // Fixed-point notation.
                } else {
                    i -= ne;
                    str = toFixedPoint( str, e );

                    // Append zeros?
                    if ( e + 1 > len ) {
                        if ( --i > 0 ) for ( str += '.'; i--; str += '0' );
                    } else {
                        i += e - len;
                        if ( i > 0 ) {
                            if ( e + 1 == len ) str += '.';
                            for ( ; i--; str += '0' );
                        }
                    }
                }
            }

            return n.s < 0 && c0 ? '-' + str : str;
        }


        // Handle BigNumber.max and BigNumber.min.
        function maxOrMin( args, method ) {
            var m, n,
                i = 0;

            if ( isArray( args[0] ) ) args = args[0];
            m = new BigNumber( args[0] );

            for ( ; ++i < args.length; ) {
                n = new BigNumber( args[i] );

                // If any number is NaN, return NaN.
                if ( !n.s ) {
                    m = n;
                    break;
                } else if ( method.call( m, n ) ) {
                    m = n;
                }
            }

            return m;
        }


        /*
         * Return true if n is an integer in range, otherwise throw.
         * Use for argument validation when ERRORS is true.
         */
        function intValidatorWithErrors( n, min, max, caller, name ) {
            if ( n < min || n > max || n != truncate(n) ) {
                raise( caller, ( name || 'decimal places' ) +
                  ( n < min || n > max ? ' out of range' : ' not an integer' ), n );
            }

            return true;
        }


        /*
         * Strip trailing zeros, calculate base 10 exponent and check against MIN_EXP and MAX_EXP.
         * Called by minus, plus and times.
         */
        function normalise( n, c, e ) {
            var i = 1,
                j = c.length;

             // Remove trailing zeros.
            for ( ; !c[--j]; c.pop() );

            // Calculate the base 10 exponent. First get the number of digits of c[0].
            for ( j = c[0]; j >= 10; j /= 10, i++ );

            // Overflow?
            if ( ( e = i + e * LOG_BASE - 1 ) > MAX_EXP ) {

                // Infinity.
                n.c = n.e = null;

            // Underflow?
            } else if ( e < MIN_EXP ) {

                // Zero.
                n.c = [ n.e = 0 ];
            } else {
                n.e = e;
                n.c = c;
            }

            return n;
        }


        // Handle values that fail the validity test in BigNumber.
        parseNumeric = (function () {
            var basePrefix = /^(-?)0([xbo])(?=\w[\w.]*$)/i,
                dotAfter = /^([^.]+)\.$/,
                dotBefore = /^\.([^.]+)$/,
                isInfinityOrNaN = /^-?(Infinity|NaN)$/,
                whitespaceOrPlus = /^\s*\+(?=[\w.])|^\s+|\s+$/g;

            return function ( x, str, num, b ) {
                var base,
                    s = num ? str : str.replace( whitespaceOrPlus, '' );

                // No exception on ±Infinity or NaN.
                if ( isInfinityOrNaN.test(s) ) {
                    x.s = isNaN(s) ? null : s < 0 ? -1 : 1;
                } else {
                    if ( !num ) {

                        // basePrefix = /^(-?)0([xbo])(?=\w[\w.]*$)/i
                        s = s.replace( basePrefix, function ( m, p1, p2 ) {
                            base = ( p2 = p2.toLowerCase() ) == 'x' ? 16 : p2 == 'b' ? 2 : 8;
                            return !b || b == base ? p1 : m;
                        });

                        if (b) {
                            base = b;

                            // E.g. '1.' to '1', '.1' to '0.1'
                            s = s.replace( dotAfter, '$1' ).replace( dotBefore, '0.$1' );
                        }

                        if ( str != s ) return new BigNumber( s, base );
                    }

                    // 'new BigNumber() not a number: {n}'
                    // 'new BigNumber() not a base {b} number: {n}'
                    if (ERRORS) raise( id, 'not a' + ( b ? ' base ' + b : '' ) + ' number', str );
                    x.s = null;
                }

                x.c = x.e = null;
                id = 0;
            }
        })();


        // Throw a BigNumber Error.
        function raise( caller, msg, val ) {
            var error = new Error( [
                'new BigNumber',     // 0
                'cmp',               // 1
                'config',            // 2
                'div',               // 3
                'divToInt',          // 4
                'eq',                // 5
                'gt',                // 6
                'gte',               // 7
                'lt',                // 8
                'lte',               // 9
                'minus',             // 10
                'mod',               // 11
                'plus',              // 12
                'precision',         // 13
                'random',            // 14
                'round',             // 15
                'shift',             // 16
                'times',             // 17
                'toDigits',          // 18
                'toExponential',     // 19
                'toFixed',           // 20
                'toFormat',          // 21
                'toFraction',        // 22
                'pow',               // 23
                'toPrecision',       // 24
                'toString',          // 25
                'BigNumber'          // 26
            ][caller] + '() ' + msg + ': ' + val );

            error.name = 'BigNumber Error';
            id = 0;
            throw error;
        }


        /*
         * Round x to sd significant digits using rounding mode rm. Check for over/under-flow.
         * If r is truthy, it is known that there are more digits after the rounding digit.
         */
        function round( x, sd, rm, r ) {
            var d, i, j, k, n, ni, rd,
                xc = x.c,
                pows10 = POWS_TEN;

            // if x is not Infinity or NaN...
            if (xc) {

                // rd is the rounding digit, i.e. the digit after the digit that may be rounded up.
                // n is a base 1e14 number, the value of the element of array x.c containing rd.
                // ni is the index of n within x.c.
                // d is the number of digits of n.
                // i is the index of rd within n including leading zeros.
                // j is the actual index of rd within n (if < 0, rd is a leading zero).
                out: {

                    // Get the number of digits of the first element of xc.
                    for ( d = 1, k = xc[0]; k >= 10; k /= 10, d++ );
                    i = sd - d;

                    // If the rounding digit is in the first element of xc...
                    if ( i < 0 ) {
                        i += LOG_BASE;
                        j = sd;
                        n = xc[ ni = 0 ];

                        // Get the rounding digit at index j of n.
                        rd = n / pows10[ d - j - 1 ] % 10 | 0;
                    } else {
                        ni = mathceil( ( i + 1 ) / LOG_BASE );

                        if ( ni >= xc.length ) {

                            if (r) {

                                // Needed by sqrt.
                                for ( ; xc.length <= ni; xc.push(0) );
                                n = rd = 0;
                                d = 1;
                                i %= LOG_BASE;
                                j = i - LOG_BASE + 1;
                            } else {
                                break out;
                            }
                        } else {
                            n = k = xc[ni];

                            // Get the number of digits of n.
                            for ( d = 1; k >= 10; k /= 10, d++ );

                            // Get the index of rd within n.
                            i %= LOG_BASE;

                            // Get the index of rd within n, adjusted for leading zeros.
                            // The number of leading zeros of n is given by LOG_BASE - d.
                            j = i - LOG_BASE + d;

                            // Get the rounding digit at index j of n.
                            rd = j < 0 ? 0 : n / pows10[ d - j - 1 ] % 10 | 0;
                        }
                    }

                    r = r || sd < 0 ||

                    // Are there any non-zero digits after the rounding digit?
                    // The expression  n % pows10[ d - j - 1 ]  returns all digits of n to the right
                    // of the digit at j, e.g. if n is 908714 and j is 2, the expression gives 714.
                      xc[ni + 1] != null || ( j < 0 ? n : n % pows10[ d - j - 1 ] );

                    r = rm < 4
                      ? ( rd || r ) && ( rm == 0 || rm == ( x.s < 0 ? 3 : 2 ) )
                      : rd > 5 || rd == 5 && ( rm == 4 || r || rm == 6 &&

                        // Check whether the digit to the left of the rounding digit is odd.
                        ( ( i > 0 ? j > 0 ? n / pows10[ d - j ] : 0 : xc[ni - 1] ) % 10 ) & 1 ||
                          rm == ( x.s < 0 ? 8 : 7 ) );

                    if ( sd < 1 || !xc[0] ) {
                        xc.length = 0;

                        if (r) {

                            // Convert sd to decimal places.
                            sd -= x.e + 1;

                            // 1, 0.1, 0.01, 0.001, 0.0001 etc.
                            xc[0] = pows10[ sd % LOG_BASE ];
                            x.e = -sd || 0;
                        } else {

                            // Zero.
                            xc[0] = x.e = 0;
                        }

                        return x;
                    }

                    // Remove excess digits.
                    if ( i == 0 ) {
                        xc.length = ni;
                        k = 1;
                        ni--;
                    } else {
                        xc.length = ni + 1;
                        k = pows10[ LOG_BASE - i ];

                        // E.g. 56700 becomes 56000 if 7 is the rounding digit.
                        // j > 0 means i > number of leading zeros of n.
                        xc[ni] = j > 0 ? mathfloor( n / pows10[ d - j ] % pows10[j] ) * k : 0;
                    }

                    // Round up?
                    if (r) {

                        for ( ; ; ) {

                            // If the digit to be rounded up is in the first element of xc...
                            if ( ni == 0 ) {

                                // i will be the length of xc[0] before k is added.
                                for ( i = 1, j = xc[0]; j >= 10; j /= 10, i++ );
                                j = xc[0] += k;
                                for ( k = 1; j >= 10; j /= 10, k++ );

                                // if i != k the length has increased.
                                if ( i != k ) {
                                    x.e++;
                                    if ( xc[0] == BASE ) xc[0] = 1;
                                }

                                break;
                            } else {
                                xc[ni] += k;
                                if ( xc[ni] != BASE ) break;
                                xc[ni--] = 0;
                                k = 1;
                            }
                        }
                    }

                    // Remove trailing zeros.
                    for ( i = xc.length; xc[--i] === 0; xc.pop() );
                }

                // Overflow? Infinity.
                if ( x.e > MAX_EXP ) {
                    x.c = x.e = null;

                // Underflow? Zero.
                } else if ( x.e < MIN_EXP ) {
                    x.c = [ x.e = 0 ];
                }
            }

            return x;
        }


        // PROTOTYPE/INSTANCE METHODS


        /*
         * Return a new BigNumber whose value is the absolute value of this BigNumber.
         */
        P.absoluteValue = P.abs = function () {
            var x = new BigNumber(this);
            if ( x.s < 0 ) x.s = 1;
            return x;
        };


        /*
         * Return a new BigNumber whose value is the value of this BigNumber rounded to a whole
         * number in the direction of Infinity.
         */
        P.ceil = function () {
            return round( new BigNumber(this), this.e + 1, 2 );
        };


        /*
         * Return
         * 1 if the value of this BigNumber is greater than the value of BigNumber(y, b),
         * -1 if the value of this BigNumber is less than the value of BigNumber(y, b),
         * 0 if they have the same value,
         * or null if the value of either is NaN.
         */
        P.comparedTo = P.cmp = function ( y, b ) {
            id = 1;
            return compare( this, new BigNumber( y, b ) );
        };


        /*
         * Return the number of decimal places of the value of this BigNumber, or null if the value
         * of this BigNumber is ±Infinity or NaN.
         */
        P.decimalPlaces = P.dp = function () {
            var n, v,
                c = this.c;

            if ( !c ) return null;
            n = ( ( v = c.length - 1 ) - bitFloor( this.e / LOG_BASE ) ) * LOG_BASE;

            // Subtract the number of trailing zeros of the last number.
            if ( v = c[v] ) for ( ; v % 10 == 0; v /= 10, n-- );
            if ( n < 0 ) n = 0;

            return n;
        };


        /*
         *  n / 0 = I
         *  n / N = N
         *  n / I = 0
         *  0 / n = 0
         *  0 / 0 = N
         *  0 / N = N
         *  0 / I = 0
         *  N / n = N
         *  N / 0 = N
         *  N / N = N
         *  N / I = N
         *  I / n = I
         *  I / 0 = I
         *  I / N = N
         *  I / I = N
         *
         * Return a new BigNumber whose value is the value of this BigNumber divided by the value of
         * BigNumber(y, b), rounded according to DECIMAL_PLACES and ROUNDING_MODE.
         */
        P.dividedBy = P.div = function ( y, b ) {
            id = 3;
            return div( this, new BigNumber( y, b ), DECIMAL_PLACES, ROUNDING_MODE );
        };


        /*
         * Return a new BigNumber whose value is the integer part of dividing the value of this
         * BigNumber by the value of BigNumber(y, b).
         */
        P.dividedToIntegerBy = P.divToInt = function ( y, b ) {
            id = 4;
            return div( this, new BigNumber( y, b ), 0, 1 );
        };


        /*
         * Return true if the value of this BigNumber is equal to the value of BigNumber(y, b),
         * otherwise returns false.
         */
        P.equals = P.eq = function ( y, b ) {
            id = 5;
            return compare( this, new BigNumber( y, b ) ) === 0;
        };


        /*
         * Return a new BigNumber whose value is the value of this BigNumber rounded to a whole
         * number in the direction of -Infinity.
         */
        P.floor = function () {
            return round( new BigNumber(this), this.e + 1, 3 );
        };


        /*
         * Return true if the value of this BigNumber is greater than the value of BigNumber(y, b),
         * otherwise returns false.
         */
        P.greaterThan = P.gt = function ( y, b ) {
            id = 6;
            return compare( this, new BigNumber( y, b ) ) > 0;
        };


        /*
         * Return true if the value of this BigNumber is greater than or equal to the value of
         * BigNumber(y, b), otherwise returns false.
         */
        P.greaterThanOrEqualTo = P.gte = function ( y, b ) {
            id = 7;
            return ( b = compare( this, new BigNumber( y, b ) ) ) === 1 || b === 0;

        };


        /*
         * Return true if the value of this BigNumber is a finite number, otherwise returns false.
         */
        P.isFinite = function () {
            return !!this.c;
        };


        /*
         * Return true if the value of this BigNumber is an integer, otherwise return false.
         */
        P.isInteger = P.isInt = function () {
            return !!this.c && bitFloor( this.e / LOG_BASE ) > this.c.length - 2;
        };


        /*
         * Return true if the value of this BigNumber is NaN, otherwise returns false.
         */
        P.isNaN = function () {
            return !this.s;
        };


        /*
         * Return true if the value of this BigNumber is negative, otherwise returns false.
         */
        P.isNegative = P.isNeg = function () {
            return this.s < 0;
        };


        /*
         * Return true if the value of this BigNumber is 0 or -0, otherwise returns false.
         */
        P.isZero = function () {
            return !!this.c && this.c[0] == 0;
        };


        /*
         * Return true if the value of this BigNumber is less than the value of BigNumber(y, b),
         * otherwise returns false.
         */
        P.lessThan = P.lt = function ( y, b ) {
            id = 8;
            return compare( this, new BigNumber( y, b ) ) < 0;
        };


        /*
         * Return true if the value of this BigNumber is less than or equal to the value of
         * BigNumber(y, b), otherwise returns false.
         */
        P.lessThanOrEqualTo = P.lte = function ( y, b ) {
            id = 9;
            return ( b = compare( this, new BigNumber( y, b ) ) ) === -1 || b === 0;
        };


        /*
         *  n - 0 = n
         *  n - N = N
         *  n - I = -I
         *  0 - n = -n
         *  0 - 0 = 0
         *  0 - N = N
         *  0 - I = -I
         *  N - n = N
         *  N - 0 = N
         *  N - N = N
         *  N - I = N
         *  I - n = I
         *  I - 0 = I
         *  I - N = N
         *  I - I = N
         *
         * Return a new BigNumber whose value is the value of this BigNumber minus the value of
         * BigNumber(y, b).
         */
        P.minus = P.sub = function ( y, b ) {
            var i, j, t, xLTy,
                x = this,
                a = x.s;

            id = 10;
            y = new BigNumber( y, b );
            b = y.s;

            // Either NaN?
            if ( !a || !b ) return new BigNumber(NaN);

            // Signs differ?
            if ( a != b ) {
                y.s = -b;
                return x.plus(y);
            }

            var xe = x.e / LOG_BASE,
                ye = y.e / LOG_BASE,
                xc = x.c,
                yc = y.c;

            if ( !xe || !ye ) {

                // Either Infinity?
                if ( !xc || !yc ) return xc ? ( y.s = -b, y ) : new BigNumber( yc ? x : NaN );

                // Either zero?
                if ( !xc[0] || !yc[0] ) {

                    // Return y if y is non-zero, x if x is non-zero, or zero if both are zero.
                    return yc[0] ? ( y.s = -b, y ) : new BigNumber( xc[0] ? x :

                      // IEEE 754 (2008) 6.3: n - n = -0 when rounding to -Infinity
                      ROUNDING_MODE == 3 ? -0 : 0 );
                }
            }

            xe = bitFloor(xe);
            ye = bitFloor(ye);
            xc = xc.slice();

            // Determine which is the bigger number.
            if ( a = xe - ye ) {

                if ( xLTy = a < 0 ) {
                    a = -a;
                    t = xc;
                } else {
                    ye = xe;
                    t = yc;
                }

                t.reverse();

                // Prepend zeros to equalise exponents.
                for ( b = a; b--; t.push(0) );
                t.reverse();
            } else {

                // Exponents equal. Check digit by digit.
                j = ( xLTy = ( a = xc.length ) < ( b = yc.length ) ) ? a : b;

                for ( a = b = 0; b < j; b++ ) {

                    if ( xc[b] != yc[b] ) {
                        xLTy = xc[b] < yc[b];
                        break;
                    }
                }
            }

            // x < y? Point xc to the array of the bigger number.
            if (xLTy) t = xc, xc = yc, yc = t, y.s = -y.s;

            b = ( j = yc.length ) - ( i = xc.length );

            // Append zeros to xc if shorter.
            // No need to add zeros to yc if shorter as subtract only needs to start at yc.length.
            if ( b > 0 ) for ( ; b--; xc[i++] = 0 );
            b = BASE - 1;

            // Subtract yc from xc.
            for ( ; j > a; ) {

                if ( xc[--j] < yc[j] ) {
                    for ( i = j; i && !xc[--i]; xc[i] = b );
                    --xc[i];
                    xc[j] += BASE;
                }

                xc[j] -= yc[j];
            }

            // Remove leading zeros and adjust exponent accordingly.
            for ( ; xc[0] == 0; xc.shift(), --ye );

            // Zero?
            if ( !xc[0] ) {

                // Following IEEE 754 (2008) 6.3,
                // n - n = +0  but  n - n = -0  when rounding towards -Infinity.
                y.s = ROUNDING_MODE == 3 ? -1 : 1;
                y.c = [ y.e = 0 ];
                return y;
            }

            // No need to check for Infinity as +x - +y != Infinity && -x - -y != Infinity
            // for finite x and y.
            return normalise( y, xc, ye );
        };


        /*
         *   n % 0 =  N
         *   n % N =  N
         *   n % I =  n
         *   0 % n =  0
         *  -0 % n = -0
         *   0 % 0 =  N
         *   0 % N =  N
         *   0 % I =  0
         *   N % n =  N
         *   N % 0 =  N
         *   N % N =  N
         *   N % I =  N
         *   I % n =  N
         *   I % 0 =  N
         *   I % N =  N
         *   I % I =  N
         *
         * Return a new BigNumber whose value is the value of this BigNumber modulo the value of
         * BigNumber(y, b). The result depends on the value of MODULO_MODE.
         */
        P.modulo = P.mod = function ( y, b ) {
            var q, s,
                x = this;

            id = 11;
            y = new BigNumber( y, b );

            // Return NaN if x is Infinity or NaN, or y is NaN or zero.
            if ( !x.c || !y.s || y.c && !y.c[0] ) {
                return new BigNumber(NaN);

            // Return x if y is Infinity or x is zero.
            } else if ( !y.c || x.c && !x.c[0] ) {
                return new BigNumber(x);
            }

            if ( MODULO_MODE == 9 ) {

                // Euclidian division: q = sign(y) * floor(x / abs(y))
                // r = x - qy    where  0 <= r < abs(y)
                s = y.s;
                y.s = 1;
                q = div( x, y, 0, 3 );
                y.s = s;
                q.s *= s;
            } else {
                q = div( x, y, 0, MODULO_MODE );
            }

            return x.minus( q.times(y) );
        };


        /*
         * Return a new BigNumber whose value is the value of this BigNumber negated,
         * i.e. multiplied by -1.
         */
        P.negated = P.neg = function () {
            var x = new BigNumber(this);
            x.s = -x.s || null;
            return x;
        };


        /*
         *  n + 0 = n
         *  n + N = N
         *  n + I = I
         *  0 + n = n
         *  0 + 0 = 0
         *  0 + N = N
         *  0 + I = I
         *  N + n = N
         *  N + 0 = N
         *  N + N = N
         *  N + I = N
         *  I + n = I
         *  I + 0 = I
         *  I + N = N
         *  I + I = I
         *
         * Return a new BigNumber whose value is the value of this BigNumber plus the value of
         * BigNumber(y, b).
         */
        P.plus = P.add = function ( y, b ) {
            var t,
                x = this,
                a = x.s;

            id = 12;
            y = new BigNumber( y, b );
            b = y.s;

            // Either NaN?
            if ( !a || !b ) return new BigNumber(NaN);

            // Signs differ?
             if ( a != b ) {
                y.s = -b;
                return x.minus(y);
            }

            var xe = x.e / LOG_BASE,
                ye = y.e / LOG_BASE,
                xc = x.c,
                yc = y.c;

            if ( !xe || !ye ) {

                // Return ±Infinity if either ±Infinity.
                if ( !xc || !yc ) return new BigNumber( a / 0 );

                // Either zero?
                // Return y if y is non-zero, x if x is non-zero, or zero if both are zero.
                if ( !xc[0] || !yc[0] ) return yc[0] ? y : new BigNumber( xc[0] ? x : a * 0 );
            }

            xe = bitFloor(xe);
            ye = bitFloor(ye);
            xc = xc.slice();

            // Prepend zeros to equalise exponents. Faster to use reverse then do unshifts.
            if ( a = xe - ye ) {
                if ( a > 0 ) {
                    ye = xe;
                    t = yc;
                } else {
                    a = -a;
                    t = xc;
                }

                t.reverse();
                for ( ; a--; t.push(0) );
                t.reverse();
            }

            a = xc.length;
            b = yc.length;

            // Point xc to the longer array, and b to the shorter length.
            if ( a - b < 0 ) t = yc, yc = xc, xc = t, b = a;

            // Only start adding at yc.length - 1 as the further digits of xc can be ignored.
            for ( a = 0; b; ) {
                a = ( xc[--b] = xc[b] + yc[b] + a ) / BASE | 0;
                xc[b] %= BASE;
            }

            if (a) {
                xc.unshift(a);
                ++ye;
            }

            // No need to check for zero, as +x + +y != 0 && -x + -y != 0
            // ye = MAX_EXP + 1 possible
            return normalise( y, xc, ye );
        };


        /*
         * Return the number of significant digits of the value of this BigNumber.
         *
         * [z] {boolean|number} Whether to count integer-part trailing zeros: true, false, 1 or 0.
         */
        P.precision = P.sd = function (z) {
            var n, v,
                x = this,
                c = x.c;

            // 'precision() argument not a boolean or binary digit: {z}'
            if ( z != null && z !== !!z && z !== 1 && z !== 0 ) {
                if (ERRORS) raise( 13, 'argument' + notBool, z );
                if ( z != !!z ) z = null;
            }

            if ( !c ) return null;
            v = c.length - 1;
            n = v * LOG_BASE + 1;

            if ( v = c[v] ) {

                // Subtract the number of trailing zeros of the last element.
                for ( ; v % 10 == 0; v /= 10, n-- );

                // Add the number of digits of the first element.
                for ( v = c[0]; v >= 10; v /= 10, n++ );
            }

            if ( z && x.e + 1 > n ) n = x.e + 1;

            return n;
        };


        /*
         * Return a new BigNumber whose value is the value of this BigNumber rounded to a maximum of
         * dp decimal places using rounding mode rm, or to 0 and ROUNDING_MODE respectively if
         * omitted.
         *
         * [dp] {number} Decimal places. Integer, 0 to MAX inclusive.
         * [rm] {number} Rounding mode. Integer, 0 to 8 inclusive.
         *
         * 'round() decimal places out of range: {dp}'
         * 'round() decimal places not an integer: {dp}'
         * 'round() rounding mode not an integer: {rm}'
         * 'round() rounding mode out of range: {rm}'
         */
        P.round = function ( dp, rm ) {
            var n = new BigNumber(this);

            if ( dp == null || isValidInt( dp, 0, MAX, 15 ) ) {
                round( n, ~~dp + this.e + 1, rm == null ||
                  !isValidInt( rm, 0, 8, 15, roundingMode ) ? ROUNDING_MODE : rm | 0 );
            }

            return n;
        };


        /*
         * Return a new BigNumber whose value is the value of this BigNumber shifted by k places
         * (powers of 10). Shift to the right if n > 0, and to the left if n < 0.
         *
         * k {number} Integer, -MAX_SAFE_INTEGER to MAX_SAFE_INTEGER inclusive.
         *
         * If k is out of range and ERRORS is false, the result will be ±0 if k < 0, or ±Infinity
         * otherwise.
         *
         * 'shift() argument not an integer: {k}'
         * 'shift() argument out of range: {k}'
         */
        P.shift = function (k) {
            var n = this;
            return isValidInt( k, -MAX_SAFE_INTEGER, MAX_SAFE_INTEGER, 16, 'argument' )

              // k < 1e+21, or truncate(k) will produce exponential notation.
              ? n.times( '1e' + truncate(k) )
              : new BigNumber( n.c && n.c[0] && ( k < -MAX_SAFE_INTEGER || k > MAX_SAFE_INTEGER )
                ? n.s * ( k < 0 ? 0 : 1 / 0 )
                : n );
        };


        /*
         *  sqrt(-n) =  N
         *  sqrt( N) =  N
         *  sqrt(-I) =  N
         *  sqrt( I) =  I
         *  sqrt( 0) =  0
         *  sqrt(-0) = -0
         *
         * Return a new BigNumber whose value is the square root of the value of this BigNumber,
         * rounded according to DECIMAL_PLACES and ROUNDING_MODE.
         */
        P.squareRoot = P.sqrt = function () {
            var m, n, r, rep, t,
                x = this,
                c = x.c,
                s = x.s,
                e = x.e,
                dp = DECIMAL_PLACES + 4,
                half = new BigNumber('0.5');

            // Negative/NaN/Infinity/zero?
            if ( s !== 1 || !c || !c[0] ) {
                return new BigNumber( !s || s < 0 && ( !c || c[0] ) ? NaN : c ? x : 1 / 0 );
            }

            // Initial estimate.
            s = Math.sqrt( +x );

            // Math.sqrt underflow/overflow?
            // Pass x to Math.sqrt as integer, then adjust the exponent of the result.
            if ( s == 0 || s == 1 / 0 ) {
                n = coeffToString(c);
                if ( ( n.length + e ) % 2 == 0 ) n += '0';
                s = Math.sqrt(n);
                e = bitFloor( ( e + 1 ) / 2 ) - ( e < 0 || e % 2 );

                if ( s == 1 / 0 ) {
                    n = '1e' + e;
                } else {
                    n = s.toExponential();
                    n = n.slice( 0, n.indexOf('e') + 1 ) + e;
                }

                r = new BigNumber(n);
            } else {
                r = new BigNumber( s + '' );
            }

            // Check for zero.
            // r could be zero if MIN_EXP is changed after the this value was created.
            // This would cause a division by zero (x/t) and hence Infinity below, which would cause
            // coeffToString to throw.
            if ( r.c[0] ) {
                e = r.e;
                s = e + dp;
                if ( s < 3 ) s = 0;

                // Newton-Raphson iteration.
                for ( ; ; ) {
                    t = r;
                    r = half.times( t.plus( div( x, t, dp, 1 ) ) );

                    if ( coeffToString( t.c   ).slice( 0, s ) === ( n =
                         coeffToString( r.c ) ).slice( 0, s ) ) {

                        // The exponent of r may here be one less than the final result exponent,
                        // e.g 0.0009999 (e-4) --> 0.001 (e-3), so adjust s so the rounding digits
                        // are indexed correctly.
                        if ( r.e < e ) --s;
                        n = n.slice( s - 3, s + 1 );

                        // The 4th rounding digit may be in error by -1 so if the 4 rounding digits
                        // are 9999 or 4999 (i.e. approaching a rounding boundary) continue the
                        // iteration.
                        if ( n == '9999' || !rep && n == '4999' ) {

                            // On the first iteration only, check to see if rounding up gives the
                            // exact result as the nines may infinitely repeat.
                            if ( !rep ) {
                                round( t, t.e + DECIMAL_PLACES + 2, 0 );

                                if ( t.times(t).eq(x) ) {
                                    r = t;
                                    break;
                                }
                            }

                            dp += 4;
                            s += 4;
                            rep = 1;
                        } else {

                            // If rounding digits are null, 0{0,4} or 50{0,3}, check for exact
                            // result. If not, then there are further digits and m will be truthy.
                            if ( !+n || !+n.slice(1) && n.charAt(0) == '5' ) {

                                // Truncate to the first rounding digit.
                                round( r, r.e + DECIMAL_PLACES + 2, 1 );
                                m = !r.times(r).eq(x);
                            }

                            break;
                        }
                    }
                }
            }

            return round( r, r.e + DECIMAL_PLACES + 1, ROUNDING_MODE, m );
        };


        /*
         *  n * 0 = 0
         *  n * N = N
         *  n * I = I
         *  0 * n = 0
         *  0 * 0 = 0
         *  0 * N = N
         *  0 * I = N
         *  N * n = N
         *  N * 0 = N
         *  N * N = N
         *  N * I = N
         *  I * n = I
         *  I * 0 = N
         *  I * N = N
         *  I * I = I
         *
         * Return a new BigNumber whose value is the value of this BigNumber times the value of
         * BigNumber(y, b).
         */
        P.times = P.mul = function ( y, b ) {
            var c, e, i, j, k, m, xcL, xlo, xhi, ycL, ylo, yhi, zc,
                base, sqrtBase,
                x = this,
                xc = x.c,
                yc = ( id = 17, y = new BigNumber( y, b ) ).c;

            // Either NaN, ±Infinity or ±0?
            if ( !xc || !yc || !xc[0] || !yc[0] ) {

                // Return NaN if either is NaN, or one is 0 and the other is Infinity.
                if ( !x.s || !y.s || xc && !xc[0] && !yc || yc && !yc[0] && !xc ) {
                    y.c = y.e = y.s = null;
                } else {
                    y.s *= x.s;

                    // Return ±Infinity if either is ±Infinity.
                    if ( !xc || !yc ) {
                        y.c = y.e = null;

                    // Return ±0 if either is ±0.
                    } else {
                        y.c = [0];
                        y.e = 0;
                    }
                }

                return y;
            }

            e = bitFloor( x.e / LOG_BASE ) + bitFloor( y.e / LOG_BASE );
            y.s *= x.s;
            xcL = xc.length;
            ycL = yc.length;

            // Ensure xc points to longer array and xcL to its length.
            if ( xcL < ycL ) zc = xc, xc = yc, yc = zc, i = xcL, xcL = ycL, ycL = i;

            // Initialise the result array with zeros.
            for ( i = xcL + ycL, zc = []; i--; zc.push(0) );

            base = BASE;
            sqrtBase = SQRT_BASE;

            for ( i = ycL; --i >= 0; ) {
                c = 0;
                ylo = yc[i] % sqrtBase;
                yhi = yc[i] / sqrtBase | 0;

                for ( k = xcL, j = i + k; j > i; ) {
                    xlo = xc[--k] % sqrtBase;
                    xhi = xc[k] / sqrtBase | 0;
                    m = yhi * xlo + xhi * ylo;
                    xlo = ylo * xlo + ( ( m % sqrtBase ) * sqrtBase ) + zc[j] + c;
                    c = ( xlo / base | 0 ) + ( m / sqrtBase | 0 ) + yhi * xhi;
                    zc[j--] = xlo % base;
                }

                zc[j] = c;
            }

            if (c) {
                ++e;
            } else {
                zc.shift();
            }

            return normalise( y, zc, e );
        };


        /*
         * Return a new BigNumber whose value is the value of this BigNumber rounded to a maximum of
         * sd significant digits using rounding mode rm, or ROUNDING_MODE if rm is omitted.
         *
         * [sd] {number} Significant digits. Integer, 1 to MAX inclusive.
         * [rm] {number} Rounding mode. Integer, 0 to 8 inclusive.
         *
         * 'toDigits() precision out of range: {sd}'
         * 'toDigits() precision not an integer: {sd}'
         * 'toDigits() rounding mode not an integer: {rm}'
         * 'toDigits() rounding mode out of range: {rm}'
         */
        P.toDigits = function ( sd, rm ) {
            var n = new BigNumber(this);
            sd = sd == null || !isValidInt( sd, 1, MAX, 18, 'precision' ) ? null : sd | 0;
            rm = rm == null || !isValidInt( rm, 0, 8, 18, roundingMode ) ? ROUNDING_MODE : rm | 0;
            return sd ? round( n, sd, rm ) : n;
        };


        /*
         * Return a string representing the value of this BigNumber in exponential notation and
         * rounded using ROUNDING_MODE to dp fixed decimal places.
         *
         * [dp] {number} Decimal places. Integer, 0 to MAX inclusive.
         * [rm] {number} Rounding mode. Integer, 0 to 8 inclusive.
         *
         * 'toExponential() decimal places not an integer: {dp}'
         * 'toExponential() decimal places out of range: {dp}'
         * 'toExponential() rounding mode not an integer: {rm}'
         * 'toExponential() rounding mode out of range: {rm}'
         */
        P.toExponential = function ( dp, rm ) {
            return format( this,
              dp != null && isValidInt( dp, 0, MAX, 19 ) ? ~~dp + 1 : null, rm, 19 );
        };


        /*
         * Return a string representing the value of this BigNumber in fixed-point notation rounding
         * to dp fixed decimal places using rounding mode rm, or ROUNDING_MODE if rm is omitted.
         *
         * Note: as with JavaScript's number type, (-0).toFixed(0) is '0',
         * but e.g. (-0.00001).toFixed(0) is '-0'.
         *
         * [dp] {number} Decimal places. Integer, 0 to MAX inclusive.
         * [rm] {number} Rounding mode. Integer, 0 to 8 inclusive.
         *
         * 'toFixed() decimal places not an integer: {dp}'
         * 'toFixed() decimal places out of range: {dp}'
         * 'toFixed() rounding mode not an integer: {rm}'
         * 'toFixed() rounding mode out of range: {rm}'
         */
        P.toFixed = function ( dp, rm ) {
            return format( this, dp != null && isValidInt( dp, 0, MAX, 20 )
              ? ~~dp + this.e + 1 : null, rm, 20 );
        };


        /*
         * Return a string representing the value of this BigNumber in fixed-point notation rounded
         * using rm or ROUNDING_MODE to dp decimal places, and formatted according to the properties
         * of the FORMAT object (see BigNumber.config).
         *
         * FORMAT = {
         *      decimalSeparator : '.',
         *      groupSeparator : ',',
         *      groupSize : 3,
         *      secondaryGroupSize : 0,
         *      fractionGroupSeparator : '\xA0',    // non-breaking space
         *      fractionGroupSize : 0
         * };
         *
         * [dp] {number} Decimal places. Integer, 0 to MAX inclusive.
         * [rm] {number} Rounding mode. Integer, 0 to 8 inclusive.
         *
         * 'toFormat() decimal places not an integer: {dp}'
         * 'toFormat() decimal places out of range: {dp}'
         * 'toFormat() rounding mode not an integer: {rm}'
         * 'toFormat() rounding mode out of range: {rm}'
         */
        P.toFormat = function ( dp, rm ) {
            var str = format( this, dp != null && isValidInt( dp, 0, MAX, 21 )
              ? ~~dp + this.e + 1 : null, rm, 21 );

            if ( this.c ) {
                var i,
                    arr = str.split('.'),
                    g1 = +FORMAT.groupSize,
                    g2 = +FORMAT.secondaryGroupSize,
                    groupSeparator = FORMAT.groupSeparator,
                    intPart = arr[0],
                    fractionPart = arr[1],
                    isNeg = this.s < 0,
                    intDigits = isNeg ? intPart.slice(1) : intPart,
                    len = intDigits.length;

                if (g2) i = g1, g1 = g2, g2 = i, len -= i;

                if ( g1 > 0 && len > 0 ) {
                    i = len % g1 || g1;
                    intPart = intDigits.substr( 0, i );

                    for ( ; i < len; i += g1 ) {
                        intPart += groupSeparator + intDigits.substr( i, g1 );
                    }

                    if ( g2 > 0 ) intPart += groupSeparator + intDigits.slice(i);
                    if (isNeg) intPart = '-' + intPart;
                }

                str = fractionPart
                  ? intPart + FORMAT.decimalSeparator + ( ( g2 = +FORMAT.fractionGroupSize )
                    ? fractionPart.replace( new RegExp( '\\d{' + g2 + '}\\B', 'g' ),
                      '$&' + FORMAT.fractionGroupSeparator )
                    : fractionPart )
                  : intPart;
            }

            return str;
        };


        /*
         * Return a string array representing the value of this BigNumber as a simple fraction with
         * an integer numerator and an integer denominator. The denominator will be a positive
         * non-zero value less than or equal to the specified maximum denominator. If a maximum
         * denominator is not specified, the denominator will be the lowest value necessary to
         * represent the number exactly.
         *
         * [md] {number|string|BigNumber} Integer >= 1 and < Infinity. The maximum denominator.
         *
         * 'toFraction() max denominator not an integer: {md}'
         * 'toFraction() max denominator out of range: {md}'
         */
        P.toFraction = function (md) {
            var arr, d0, d2, e, exp, n, n0, q, s,
                k = ERRORS,
                x = this,
                xc = x.c,
                d = new BigNumber(ONE),
                n1 = d0 = new BigNumber(ONE),
                d1 = n0 = new BigNumber(ONE);

            if ( md != null ) {
                ERRORS = false;
                n = new BigNumber(md);
                ERRORS = k;

                if ( !( k = n.isInt() ) || n.lt(ONE) ) {

                    if (ERRORS) {
                        raise( 22,
                          'max denominator ' + ( k ? 'out of range' : 'not an integer' ), md );
                    }

                    // ERRORS is false:
                    // If md is a finite non-integer >= 1, round it to an integer and use it.
                    md = !k && n.c && round( n, n.e + 1, 1 ).gte(ONE) ? n : null;
                }
            }

            if ( !xc ) return x.toString();
            s = coeffToString(xc);

            // Determine initial denominator.
            // d is a power of 10 and the minimum max denominator that specifies the value exactly.
            e = d.e = s.length - x.e - 1;
            d.c[0] = POWS_TEN[ ( exp = e % LOG_BASE ) < 0 ? LOG_BASE + exp : exp ];
            md = !md || n.cmp(d) > 0 ? ( e > 0 ? d : n1 ) : n;

            exp = MAX_EXP;
            MAX_EXP = 1 / 0;
            n = new BigNumber(s);

            // n0 = d1 = 0
            n0.c[0] = 0;

            for ( ; ; )  {
                q = div( n, d, 0, 1 );
                d2 = d0.plus( q.times(d1) );
                if ( d2.cmp(md) == 1 ) break;
                d0 = d1;
                d1 = d2;
                n1 = n0.plus( q.times( d2 = n1 ) );
                n0 = d2;
                d = n.minus( q.times( d2 = d ) );
                n = d2;
            }

            d2 = div( md.minus(d0), d1, 0, 1 );
            n0 = n0.plus( d2.times(n1) );
            d0 = d0.plus( d2.times(d1) );
            n0.s = n1.s = x.s;
            e *= 2;

            // Determine which fraction is closer to x, n0/d0 or n1/d1
            arr = div( n1, d1, e, ROUNDING_MODE ).minus(x).abs().cmp(
                  div( n0, d0, e, ROUNDING_MODE ).minus(x).abs() ) < 1
                    ? [ n1.toString(), d1.toString() ]
                    : [ n0.toString(), d0.toString() ];

            MAX_EXP = exp;
            return arr;
        };


        /*
         * Return the value of this BigNumber converted to a number primitive.
         */
        P.toNumber = function () {
            var x = this;

            // Ensure zero has correct sign.
            return +x || ( x.s ? x.s * 0 : NaN );
        };


        /*
         * Return a BigNumber whose value is the value of this BigNumber raised to the power n.
         * If n is negative round according to DECIMAL_PLACES and ROUNDING_MODE.
         * If POW_PRECISION is not 0, round to POW_PRECISION using ROUNDING_MODE.
         *
         * n {number} Integer, -9007199254740992 to 9007199254740992 inclusive.
         * (Performs 54 loop iterations for n of 9007199254740992.)
         *
         * 'pow() exponent not an integer: {n}'
         * 'pow() exponent out of range: {n}'
         */
        P.toPower = P.pow = function (n) {
            var k, y,
                i = mathfloor( n < 0 ? -n : +n ),
                x = this;

            // Pass ±Infinity to Math.pow if exponent is out of range.
            if ( !isValidInt( n, -MAX_SAFE_INTEGER, MAX_SAFE_INTEGER, 23, 'exponent' ) &&
              ( !isFinite(n) || i > MAX_SAFE_INTEGER && ( n /= 0 ) ||
                parseFloat(n) != n && !( n = NaN ) ) ) {
                return new BigNumber( Math.pow( +x, n ) );
            }

            // Truncating each coefficient array to a length of k after each multiplication equates
            // to truncating significant digits to POW_PRECISION + [28, 41], i.e. there will be a
            // minimum of 28 guard digits retained. (Using + 1.5 would give [9, 21] guard digits.)
            k = POW_PRECISION ? mathceil( POW_PRECISION / LOG_BASE + 2 ) : 0;
            y = new BigNumber(ONE);

            for ( ; ; ) {

                if ( i % 2 ) {
                    y = y.times(x);
                    if ( !y.c ) break;
                    if ( k && y.c.length > k ) y.c.length = k;
                }

                i = mathfloor( i / 2 );
                if ( !i ) break;

                x = x.times(x);
                if ( k && x.c && x.c.length > k ) x.c.length = k;
            }

            if ( n < 0 ) y = ONE.div(y);
            return k ? round( y, POW_PRECISION, ROUNDING_MODE ) : y;
        };


        /*
         * Return a string representing the value of this BigNumber rounded to sd significant digits
         * using rounding mode rm or ROUNDING_MODE. If sd is less than the number of digits
         * necessary to represent the integer part of the value in fixed-point notation, then use
         * exponential notation.
         *
         * [sd] {number} Significant digits. Integer, 1 to MAX inclusive.
         * [rm] {number} Rounding mode. Integer, 0 to 8 inclusive.
         *
         * 'toPrecision() precision not an integer: {sd}'
         * 'toPrecision() precision out of range: {sd}'
         * 'toPrecision() rounding mode not an integer: {rm}'
         * 'toPrecision() rounding mode out of range: {rm}'
         */
        P.toPrecision = function ( sd, rm ) {
            return format( this, sd != null && isValidInt( sd, 1, MAX, 24, 'precision' )
              ? sd | 0 : null, rm, 24 );
        };


        /*
         * Return a string representing the value of this BigNumber in base b, or base 10 if b is
         * omitted. If a base is specified, including base 10, round according to DECIMAL_PLACES and
         * ROUNDING_MODE. If a base is not specified, and this BigNumber has a positive exponent
         * that is equal to or greater than TO_EXP_POS, or a negative exponent equal to or less than
         * TO_EXP_NEG, return exponential notation.
         *
         * [b] {number} Integer, 2 to 64 inclusive.
         *
         * 'toString() base not an integer: {b}'
         * 'toString() base out of range: {b}'
         */
        P.toString = function (b) {
            var str,
                n = this,
                s = n.s,
                e = n.e;

            // Infinity or NaN?
            if ( e === null ) {

                if (s) {
                    str = 'Infinity';
                    if ( s < 0 ) str = '-' + str;
                } else {
                    str = 'NaN';
                }
            } else {
                str = coeffToString( n.c );

                if ( b == null || !isValidInt( b, 2, 64, 25, 'base' ) ) {
                    str = e <= TO_EXP_NEG || e >= TO_EXP_POS
                      ? toExponential( str, e )
                      : toFixedPoint( str, e );
                } else {
                    str = convertBase( toFixedPoint( str, e ), b | 0, 10, s );
                }

                if ( s < 0 && n.c[0] ) str = '-' + str;
            }

            return str;
        };


        /*
         * Return a new BigNumber whose value is the value of this BigNumber truncated to a whole
         * number.
         */
        P.truncated = P.trunc = function () {
            return round( new BigNumber(this), this.e + 1, 1 );
        };



        /*
         * Return as toString, but do not accept a base argument.
         */
        P.valueOf = P.toJSON = function () {
            return this.toString();
        };


        // Aliases for BigDecimal methods.
        //P.add = P.plus;         // P.add included above
        //P.subtract = P.minus;   // P.sub included above
        //P.multiply = P.times;   // P.mul included above
        //P.divide = P.div;
        //P.remainder = P.mod;
        //P.compareTo = P.cmp;
        //P.negate = P.neg;


        if ( configObj != null ) BigNumber.config(configObj);

        return BigNumber;
    }


    // PRIVATE HELPER FUNCTIONS


    function bitFloor(n) {
        var i = n | 0;
        return n > 0 || n === i ? i : i - 1;
    }


    // Return a coefficient array as a string of base 10 digits.
    function coeffToString(a) {
        var s, z,
            i = 1,
            j = a.length,
            r = a[0] + '';

        for ( ; i < j; ) {
            s = a[i++] + '';
            z = LOG_BASE - s.length;
            for ( ; z--; s = '0' + s );
            r += s;
        }

        // Determine trailing zeros.
        for ( j = r.length; r.charCodeAt(--j) === 48; );
        return r.slice( 0, j + 1 || 1 );
    }


    // Compare the value of BigNumbers x and y.
    function compare( x, y ) {
        var a, b,
            xc = x.c,
            yc = y.c,
            i = x.s,
            j = y.s,
            k = x.e,
            l = y.e;

        // Either NaN?
        if ( !i || !j ) return null;

        a = xc && !xc[0];
        b = yc && !yc[0];

        // Either zero?
        if ( a || b ) return a ? b ? 0 : -j : i;

        // Signs differ?
        if ( i != j ) return i;

        a = i < 0;
        b = k == l;

        // Either Infinity?
        if ( !xc || !yc ) return b ? 0 : !xc ^ a ? 1 : -1;

        // Compare exponents.
        if ( !b ) return k > l ^ a ? 1 : -1;

        j = ( k = xc.length ) < ( l = yc.length ) ? k : l;

        // Compare digit by digit.
        for ( i = 0; i < j; i++ ) if ( xc[i] != yc[i] ) return xc[i] > yc[i] ^ a ? 1 : -1;

        // Compare lengths.
        return k == l ? 0 : k > l ^ a ? 1 : -1;
    }


    /*
     * Return true if n is a valid number in range, otherwise false.
     * Use for argument validation when ERRORS is false.
     * Note: parseInt('1e+1') == 1 but parseFloat('1e+1') == 10.
     */
    function intValidatorNoErrors( n, min, max ) {
        return ( n = truncate(n) ) >= min && n <= max;
    }


    function isArray(obj) {
        return Object.prototype.toString.call(obj) == '[object Array]';
    }


    /*
     * Convert string of baseIn to an array of numbers of baseOut.
     * Eg. convertBase('255', 10, 16) returns [15, 15].
     * Eg. convertBase('ff', 16, 10) returns [2, 5, 5].
     */
    function toBaseOut( str, baseIn, baseOut ) {
        var j,
            arr = [0],
            arrL,
            i = 0,
            len = str.length;

        for ( ; i < len; ) {
            for ( arrL = arr.length; arrL--; arr[arrL] *= baseIn );
            arr[ j = 0 ] += ALPHABET.indexOf( str.charAt( i++ ) );

            for ( ; j < arr.length; j++ ) {

                if ( arr[j] > baseOut - 1 ) {
                    if ( arr[j + 1] == null ) arr[j + 1] = 0;
                    arr[j + 1] += arr[j] / baseOut | 0;
                    arr[j] %= baseOut;
                }
            }
        }

        return arr.reverse();
    }


    function toExponential( str, e ) {
        return ( str.length > 1 ? str.charAt(0) + '.' + str.slice(1) : str ) +
          ( e < 0 ? 'e' : 'e+' ) + e;
    }


    function toFixedPoint( str, e ) {
        var len, z;

        // Negative exponent?
        if ( e < 0 ) {

            // Prepend zeros.
            for ( z = '0.'; ++e; z += '0' );
            str = z + str;

        // Positive exponent
        } else {
            len = str.length;

            // Append zeros.
            if ( ++e > len ) {
                for ( z = '0', e -= len; --e; z += '0' );
                str += z;
            } else if ( e < len ) {
                str = str.slice( 0, e ) + '.' + str.slice(e);
            }
        }

        return str;
    }


    function truncate(n) {
        n = parseFloat(n);
        return n < 0 ? mathceil(n) : mathfloor(n);
    }


    // EXPORT


    BigNumber = another();

    // AMD.
    if ( typeof define == 'function' && define.amd ) {
        define( function () { return BigNumber; } );

    // Node and other environments that support module.exports.
    } else if ( typeof module != 'undefined' && module.exports ) {
        module.exports = BigNumber;
        if ( !crypto ) try { crypto = require('crypto'); } catch (e) {}

    // Browser.
    } else {
        global.BigNumber = BigNumber;
    }
})(this);

},{"crypto":26}],"ethereum.js":[function(require,module,exports){
var web3 = require('./lib/web3');
web3.providers.HttpProvider = require('./lib/web3/httpprovider');
web3.providers.QtSyncProvider = require('./lib/web3/qtsync');
web3.eth.contract = require('./lib/web3/contract');
web3.abi = require('./lib/solidity/abi');

module.exports = web3;

},{"./lib/solidity/abi":1,"./lib/web3":8,"./lib/web3/contract":9,"./lib/web3/httpprovider":16,"./lib/web3/qtsync":21}]},{},["ethereum.js"])


//# sourceMappingURL=ethereum.js.map<|MERGE_RESOLUTION|>--- conflicted
+++ resolved
@@ -1192,11 +1192,7 @@
 
     // what outputLogFormatter? that's wrong
     //return new Filter(fil, watches.eth(), formatters.outputLogFormatter);
-<<<<<<< HEAD
-    return new Filter(fil, watches.eth(), formatter);
-=======
     return new Filter(fil, watches.eth(), formatter || formatters.outputLogFormatter);
->>>>>>> f4e5a99b
 };
 /*jshint maxparams:3 */
 
@@ -3247,2675 +3243,2675 @@
 },{"./method":18}],26:[function(require,module,exports){
 
 },{}],"bignumber.js":[function(require,module,exports){
-/*! bignumber.js v2.0.3 https://github.com/MikeMcl/bignumber.js/LICENCE */
-
-;(function (global) {
-    'use strict';
-
-    /*
-      bignumber.js v2.0.3
-      A JavaScript library for arbitrary-precision arithmetic.
-      https://github.com/MikeMcl/bignumber.js
-      Copyright (c) 2015 Michael Mclaughlin <M8ch88l@gmail.com>
-      MIT Expat Licence
-    */
-
-
-    var BigNumber, crypto, parseNumeric,
-        isNumeric = /^-?(\d+(\.\d*)?|\.\d+)(e[+-]?\d+)?$/i,
-        mathceil = Math.ceil,
-        mathfloor = Math.floor,
-        notBool = ' not a boolean or binary digit',
-        roundingMode = 'rounding mode',
-        tooManyDigits = 'number type has more than 15 significant digits',
-        ALPHABET = '0123456789abcdefghijklmnopqrstuvwxyzABCDEFGHIJKLMNOPQRSTUVWXYZ$_',
-        BASE = 1e14,
-        LOG_BASE = 14,
-        MAX_SAFE_INTEGER = 0x1fffffffffffff,         // 2^53 - 1
-        // MAX_INT32 = 0x7fffffff,                   // 2^31 - 1
-        POWS_TEN = [1, 10, 100, 1e3, 1e4, 1e5, 1e6, 1e7, 1e8, 1e9, 1e10, 1e11, 1e12, 1e13],
-        SQRT_BASE = 1e7,
-
-        /*
-         * The limit on the value of DECIMAL_PLACES, TO_EXP_NEG, TO_EXP_POS, MIN_EXP, MAX_EXP, and
-         * the arguments to toExponential, toFixed, toFormat, and toPrecision, beyond which an
-         * exception is thrown (if ERRORS is true).
-         */
-        MAX = 1E9;                                   // 0 to MAX_INT32
-
-
-    /*
-     * Create and return a BigNumber constructor.
-     */
-    function another(configObj) {
-        var div,
-
-            // id tracks the caller function, so its name can be included in error messages.
-            id = 0,
-            P = BigNumber.prototype,
-            ONE = new BigNumber(1),
-
-
-            /********************************* EDITABLE DEFAULTS **********************************/
-
-
-            /*
-             * The default values below must be integers within the inclusive ranges stated.
-             * The values can also be changed at run-time using BigNumber.config.
-             */
-
-            // The maximum number of decimal places for operations involving division.
-            DECIMAL_PLACES = 20,                     // 0 to MAX
-
-            /*
-             * The rounding mode used when rounding to the above decimal places, and when using
-             * toExponential, toFixed, toFormat and toPrecision, and round (default value).
-             * UP         0 Away from zero.
-             * DOWN       1 Towards zero.
-             * CEIL       2 Towards +Infinity.
-             * FLOOR      3 Towards -Infinity.
-             * HALF_UP    4 Towards nearest neighbour. If equidistant, up.
-             * HALF_DOWN  5 Towards nearest neighbour. If equidistant, down.
-             * HALF_EVEN  6 Towards nearest neighbour. If equidistant, towards even neighbour.
-             * HALF_CEIL  7 Towards nearest neighbour. If equidistant, towards +Infinity.
-             * HALF_FLOOR 8 Towards nearest neighbour. If equidistant, towards -Infinity.
-             */
-            ROUNDING_MODE = 4,                       // 0 to 8
-
-            // EXPONENTIAL_AT : [TO_EXP_NEG , TO_EXP_POS]
-
-            // The exponent value at and beneath which toString returns exponential notation.
-            // Number type: -7
-            TO_EXP_NEG = -7,                         // 0 to -MAX
-
-            // The exponent value at and above which toString returns exponential notation.
-            // Number type: 21
-            TO_EXP_POS = 21,                         // 0 to MAX
-
-            // RANGE : [MIN_EXP, MAX_EXP]
-
-            // The minimum exponent value, beneath which underflow to zero occurs.
-            // Number type: -324  (5e-324)
-            MIN_EXP = -1e7,                          // -1 to -MAX
-
-            // The maximum exponent value, above which overflow to Infinity occurs.
-            // Number type:  308  (1.7976931348623157e+308)
-            // For MAX_EXP > 1e7, e.g. new BigNumber('1e100000000').plus(1) may be slow.
-            MAX_EXP = 1e7,                           // 1 to MAX
-
-            // Whether BigNumber Errors are ever thrown.
-            ERRORS = true,                           // true or false
-
-            // Change to intValidatorNoErrors if ERRORS is false.
-            isValidInt = intValidatorWithErrors,     // intValidatorWithErrors/intValidatorNoErrors
-
-            // Whether to use cryptographically-secure random number generation, if available.
-            CRYPTO = false,                          // true or false
-
-            /*
-             * The modulo mode used when calculating the modulus: a mod n.
-             * The quotient (q = a / n) is calculated according to the corresponding rounding mode.
-             * The remainder (r) is calculated as: r = a - n * q.
-             *
-             * UP        0 The remainder is positive if the dividend is negative, else is negative.
-             * DOWN      1 The remainder has the same sign as the dividend.
-             *             This modulo mode is commonly known as 'truncated division' and is
-             *             equivalent to (a % n) in JavaScript.
-             * FLOOR     3 The remainder has the same sign as the divisor (Python %).
-             * HALF_EVEN 6 This modulo mode implements the IEEE 754 remainder function.
-             * EUCLID    9 Euclidian division. q = sign(n) * floor(a / abs(n)).
-             *             The remainder is always positive.
-             *
-             * The truncated division, floored division, Euclidian division and IEEE 754 remainder
-             * modes are commonly used for the modulus operation.
-             * Although the other rounding modes can also be used, they may not give useful results.
-             */
-            MODULO_MODE = 1,                         // 0 to 9
-
-            // The maximum number of significant digits of the result of the toPower operation.
-            // If POW_PRECISION is 0, there will be unlimited significant digits.
-            POW_PRECISION = 100,                     // 0 to MAX
-
-            // The format specification used by the BigNumber.prototype.toFormat method.
-            FORMAT = {
-                decimalSeparator: '.',
-                groupSeparator: ',',
-                groupSize: 3,
-                secondaryGroupSize: 0,
-                fractionGroupSeparator: '\xA0',      // non-breaking space
-                fractionGroupSize: 0
-            };
-
-
-        /******************************************************************************************/
-
-
-        // CONSTRUCTOR
-
-
-        /*
-         * The BigNumber constructor and exported function.
-         * Create and return a new instance of a BigNumber object.
-         *
-         * n {number|string|BigNumber} A numeric value.
-         * [b] {number} The base of n. Integer, 2 to 64 inclusive.
-         */
-        function BigNumber( n, b ) {
-            var c, e, i, num, len, str,
-                x = this;
-
-            // Enable constructor usage without new.
-            if ( !( x instanceof BigNumber ) ) {
-
-                // 'BigNumber() constructor call without new: {n}'
-                if (ERRORS) raise( 26, 'constructor call without new', n );
-                return new BigNumber( n, b );
-            }
-
-            // 'new BigNumber() base not an integer: {b}'
-            // 'new BigNumber() base out of range: {b}'
-            if ( b == null || !isValidInt( b, 2, 64, id, 'base' ) ) {
-
-                // Duplicate.
-                if ( n instanceof BigNumber ) {
-                    x.s = n.s;
-                    x.e = n.e;
-                    x.c = ( n = n.c ) ? n.slice() : n;
-                    id = 0;
-                    return;
-                }
-
-                if ( ( num = typeof n == 'number' ) && n * 0 == 0 ) {
-                    x.s = 1 / n < 0 ? ( n = -n, -1 ) : 1;
-
-                    // Fast path for integers.
-                    if ( n === ~~n ) {
-                        for ( e = 0, i = n; i >= 10; i /= 10, e++ );
-                        x.e = e;
-                        x.c = [n];
-                        id = 0;
-                        return;
-                    }
-
-                    str = n + '';
-                } else {
-                    if ( !isNumeric.test( str = n + '' ) ) return parseNumeric( x, str, num );
-                    x.s = str.charCodeAt(0) === 45 ? ( str = str.slice(1), -1 ) : 1;
-                }
-            } else {
-                b = b | 0;
-                str = n + '';
-
-                // Ensure return value is rounded to DECIMAL_PLACES as with other bases.
-                // Allow exponential notation to be used with base 10 argument.
-                if ( b == 10 ) {
-                    x = new BigNumber( n instanceof BigNumber ? n : str );
-                    return round( x, DECIMAL_PLACES + x.e + 1, ROUNDING_MODE );
-                }
-
-                // Avoid potential interpretation of Infinity and NaN as base 44+ values.
-                // Any number in exponential form will fail due to the [Ee][+-].
-                if ( ( num = typeof n == 'number' ) && n * 0 != 0 ||
-                  !( new RegExp( '^-?' + ( c = '[' + ALPHABET.slice( 0, b ) + ']+' ) +
-                    '(?:\\.' + c + ')?$',b < 37 ? 'i' : '' ) ).test(str) ) {
-                    return parseNumeric( x, str, num, b );
-                }
-
-                if (num) {
-                    x.s = 1 / n < 0 ? ( str = str.slice(1), -1 ) : 1;
-
-                    if ( ERRORS && str.replace( /^0\.0*|\./, '' ).length > 15 ) {
-
-                        // 'new BigNumber() number type has more than 15 significant digits: {n}'
-                        raise( id, tooManyDigits, n );
-                    }
-
-                    // Prevent later check for length on converted number.
-                    num = false;
-                } else {
-                    x.s = str.charCodeAt(0) === 45 ? ( str = str.slice(1), -1 ) : 1;
-                }
-
-                str = convertBase( str, 10, b, x.s );
-            }
-
-            // Decimal point?
-            if ( ( e = str.indexOf('.') ) > -1 ) str = str.replace( '.', '' );
-
-            // Exponential form?
-            if ( ( i = str.search( /e/i ) ) > 0 ) {
-
-                // Determine exponent.
-                if ( e < 0 ) e = i;
-                e += +str.slice( i + 1 );
-                str = str.substring( 0, i );
-            } else if ( e < 0 ) {
-
-                // Integer.
-                e = str.length;
-            }
-
-            // Determine leading zeros.
-            for ( i = 0; str.charCodeAt(i) === 48; i++ );
-
-            // Determine trailing zeros.
-            for ( len = str.length; str.charCodeAt(--len) === 48; );
-            str = str.slice( i, len + 1 );
-
-            if (str) {
-                len = str.length;
-
-                // Disallow numbers with over 15 significant digits if number type.
-                // 'new BigNumber() number type has more than 15 significant digits: {n}'
-                if ( num && ERRORS && len > 15 ) raise( id, tooManyDigits, x.s * n );
-
-                e = e - i - 1;
-
-                 // Overflow?
-                if ( e > MAX_EXP ) {
-
-                    // Infinity.
-                    x.c = x.e = null;
-
-                // Underflow?
-                } else if ( e < MIN_EXP ) {
-
-                    // Zero.
-                    x.c = [ x.e = 0 ];
-                } else {
-                    x.e = e;
-                    x.c = [];
-
-                    // Transform base
-
-                    // e is the base 10 exponent.
-                    // i is where to slice str to get the first element of the coefficient array.
-                    i = ( e + 1 ) % LOG_BASE;
-                    if ( e < 0 ) i += LOG_BASE;
-
-                    if ( i < len ) {
-                        if (i) x.c.push( +str.slice( 0, i ) );
-
-                        for ( len -= LOG_BASE; i < len; ) {
-                            x.c.push( +str.slice( i, i += LOG_BASE ) );
-                        }
-
-                        str = str.slice(i);
-                        i = LOG_BASE - str.length;
-                    } else {
-                        i -= len;
-                    }
-
-                    for ( ; i--; str += '0' );
-                    x.c.push( +str );
-                }
-            } else {
-
-                // Zero.
-                x.c = [ x.e = 0 ];
-            }
-
-            id = 0;
-        }
-
-
-        // CONSTRUCTOR PROPERTIES
-
-
-        BigNumber.another = another;
-
-        BigNumber.ROUND_UP = 0;
-        BigNumber.ROUND_DOWN = 1;
-        BigNumber.ROUND_CEIL = 2;
-        BigNumber.ROUND_FLOOR = 3;
-        BigNumber.ROUND_HALF_UP = 4;
-        BigNumber.ROUND_HALF_DOWN = 5;
-        BigNumber.ROUND_HALF_EVEN = 6;
-        BigNumber.ROUND_HALF_CEIL = 7;
-        BigNumber.ROUND_HALF_FLOOR = 8;
-        BigNumber.EUCLID = 9;
-
-
-        /*
-         * Configure infrequently-changing library-wide settings.
-         *
-         * Accept an object or an argument list, with one or many of the following properties or
-         * parameters respectively:
-         *
-         *   DECIMAL_PLACES  {number}  Integer, 0 to MAX inclusive
-         *   ROUNDING_MODE   {number}  Integer, 0 to 8 inclusive
-         *   EXPONENTIAL_AT  {number|number[]}  Integer, -MAX to MAX inclusive or
-         *                                      [integer -MAX to 0 incl., 0 to MAX incl.]
-         *   RANGE           {number|number[]}  Non-zero integer, -MAX to MAX inclusive or
-         *                                      [integer -MAX to -1 incl., integer 1 to MAX incl.]
-         *   ERRORS          {boolean|number}   true, false, 1 or 0
-         *   CRYPTO          {boolean|number}   true, false, 1 or 0
-         *   MODULO_MODE     {number}           0 to 9 inclusive
-         *   POW_PRECISION   {number}           0 to MAX inclusive
-         *   FORMAT          {object}           See BigNumber.prototype.toFormat
-         *      decimalSeparator       {string}
-         *      groupSeparator         {string}
-         *      groupSize              {number}
-         *      secondaryGroupSize     {number}
-         *      fractionGroupSeparator {string}
-         *      fractionGroupSize      {number}
-         *
-         * (The values assigned to the above FORMAT object properties are not checked for validity.)
-         *
-         * E.g.
-         * BigNumber.config(20, 4) is equivalent to
-         * BigNumber.config({ DECIMAL_PLACES : 20, ROUNDING_MODE : 4 })
-         *
-         * Ignore properties/parameters set to null or undefined.
-         * Return an object with the properties current values.
-         */
-        BigNumber.config = function () {
-            var v, p,
-                i = 0,
-                r = {},
-                a = arguments,
-                o = a[0],
-                has = o && typeof o == 'object'
-                  ? function () { if ( o.hasOwnProperty(p) ) return ( v = o[p] ) != null; }
-                  : function () { if ( a.length > i ) return ( v = a[i++] ) != null; };
-
-            // DECIMAL_PLACES {number} Integer, 0 to MAX inclusive.
-            // 'config() DECIMAL_PLACES not an integer: {v}'
-            // 'config() DECIMAL_PLACES out of range: {v}'
-            if ( has( p = 'DECIMAL_PLACES' ) && isValidInt( v, 0, MAX, 2, p ) ) {
-                DECIMAL_PLACES = v | 0;
-            }
-            r[p] = DECIMAL_PLACES;
-
-            // ROUNDING_MODE {number} Integer, 0 to 8 inclusive.
-            // 'config() ROUNDING_MODE not an integer: {v}'
-            // 'config() ROUNDING_MODE out of range: {v}'
-            if ( has( p = 'ROUNDING_MODE' ) && isValidInt( v, 0, 8, 2, p ) ) {
-                ROUNDING_MODE = v | 0;
-            }
-            r[p] = ROUNDING_MODE;
-
-            // EXPONENTIAL_AT {number|number[]}
-            // Integer, -MAX to MAX inclusive or [integer -MAX to 0 inclusive, 0 to MAX inclusive].
-            // 'config() EXPONENTIAL_AT not an integer: {v}'
-            // 'config() EXPONENTIAL_AT out of range: {v}'
-            if ( has( p = 'EXPONENTIAL_AT' ) ) {
-
-                if ( isArray(v) ) {
-                    if ( isValidInt( v[0], -MAX, 0, 2, p ) && isValidInt( v[1], 0, MAX, 2, p ) ) {
-                        TO_EXP_NEG = v[0] | 0;
-                        TO_EXP_POS = v[1] | 0;
-                    }
-                } else if ( isValidInt( v, -MAX, MAX, 2, p ) ) {
-                    TO_EXP_NEG = -( TO_EXP_POS = ( v < 0 ? -v : v ) | 0 );
-                }
-            }
-            r[p] = [ TO_EXP_NEG, TO_EXP_POS ];
-
-            // RANGE {number|number[]} Non-zero integer, -MAX to MAX inclusive or
-            // [integer -MAX to -1 inclusive, integer 1 to MAX inclusive].
-            // 'config() RANGE not an integer: {v}'
-            // 'config() RANGE cannot be zero: {v}'
-            // 'config() RANGE out of range: {v}'
-            if ( has( p = 'RANGE' ) ) {
-
-                if ( isArray(v) ) {
-                    if ( isValidInt( v[0], -MAX, -1, 2, p ) && isValidInt( v[1], 1, MAX, 2, p ) ) {
-                        MIN_EXP = v[0] | 0;
-                        MAX_EXP = v[1] | 0;
-                    }
-                } else if ( isValidInt( v, -MAX, MAX, 2, p ) ) {
-                    if ( v | 0 ) MIN_EXP = -( MAX_EXP = ( v < 0 ? -v : v ) | 0 );
-                    else if (ERRORS) raise( 2, p + ' cannot be zero', v );
-                }
-            }
-            r[p] = [ MIN_EXP, MAX_EXP ];
-
-            // ERRORS {boolean|number} true, false, 1 or 0.
-            // 'config() ERRORS not a boolean or binary digit: {v}'
-            if ( has( p = 'ERRORS' ) ) {
-
-                if ( v === !!v || v === 1 || v === 0 ) {
-                    id = 0;
-                    isValidInt = ( ERRORS = !!v ) ? intValidatorWithErrors : intValidatorNoErrors;
-                } else if (ERRORS) {
-                    raise( 2, p + notBool, v );
-                }
-            }
-            r[p] = ERRORS;
-
-            // CRYPTO {boolean|number} true, false, 1 or 0.
-            // 'config() CRYPTO not a boolean or binary digit: {v}'
-            // 'config() crypto unavailable: {crypto}'
-            if ( has( p = 'CRYPTO' ) ) {
-
-                if ( v === !!v || v === 1 || v === 0 ) {
-                    CRYPTO = !!( v && crypto && typeof crypto == 'object' );
-                    if ( v && !CRYPTO && ERRORS ) raise( 2, 'crypto unavailable', crypto );
-                } else if (ERRORS) {
-                    raise( 2, p + notBool, v );
-                }
-            }
-            r[p] = CRYPTO;
-
-            // MODULO_MODE {number} Integer, 0 to 9 inclusive.
-            // 'config() MODULO_MODE not an integer: {v}'
-            // 'config() MODULO_MODE out of range: {v}'
-            if ( has( p = 'MODULO_MODE' ) && isValidInt( v, 0, 9, 2, p ) ) {
-                MODULO_MODE = v | 0;
-            }
-            r[p] = MODULO_MODE;
-
-            // POW_PRECISION {number} Integer, 0 to MAX inclusive.
-            // 'config() POW_PRECISION not an integer: {v}'
-            // 'config() POW_PRECISION out of range: {v}'
-            if ( has( p = 'POW_PRECISION' ) && isValidInt( v, 0, MAX, 2, p ) ) {
-                POW_PRECISION = v | 0;
-            }
-            r[p] = POW_PRECISION;
-
-            // FORMAT {object}
-            // 'config() FORMAT not an object: {v}'
-            if ( has( p = 'FORMAT' ) ) {
-
-                if ( typeof v == 'object' ) {
-                    FORMAT = v;
-                } else if (ERRORS) {
-                    raise( 2, p + ' not an object', v );
-                }
-            }
-            r[p] = FORMAT;
-
-            return r;
-        };
-
-
-        /*
-         * Return a new BigNumber whose value is the maximum of the arguments.
-         *
-         * arguments {number|string|BigNumber}
-         */
-        BigNumber.max = function () { return maxOrMin( arguments, P.lt ); };
-
-
-        /*
-         * Return a new BigNumber whose value is the minimum of the arguments.
-         *
-         * arguments {number|string|BigNumber}
-         */
-        BigNumber.min = function () { return maxOrMin( arguments, P.gt ); };
-
-
-        /*
-         * Return a new BigNumber with a random value equal to or greater than 0 and less than 1,
-         * and with dp, or DECIMAL_PLACES if dp is omitted, decimal places (or less if trailing
-         * zeros are produced).
-         *
-         * [dp] {number} Decimal places. Integer, 0 to MAX inclusive.
-         *
-         * 'random() decimal places not an integer: {dp}'
-         * 'random() decimal places out of range: {dp}'
-         * 'random() crypto unavailable: {crypto}'
-         */
-        BigNumber.random = (function () {
-            var pow2_53 = 0x20000000000000;
-
-            // Return a 53 bit integer n, where 0 <= n < 9007199254740992.
-            // Check if Math.random() produces more than 32 bits of randomness.
-            // If it does, assume at least 53 bits are produced, otherwise assume at least 30 bits.
-            // 0x40000000 is 2^30, 0x800000 is 2^23, 0x1fffff is 2^21 - 1.
-            var random53bitInt = (Math.random() * pow2_53) & 0x1fffff
-              ? function () { return mathfloor( Math.random() * pow2_53 ); }
-              : function () { return ((Math.random() * 0x40000000 | 0) * 0x800000) +
-                  (Math.random() * 0x800000 | 0); };
-
-            return function (dp) {
-                var a, b, e, k, v,
-                    i = 0,
-                    c = [],
-                    rand = new BigNumber(ONE);
-
-                dp = dp == null || !isValidInt( dp, 0, MAX, 14 ) ? DECIMAL_PLACES : dp | 0;
-                k = mathceil( dp / LOG_BASE );
-
-                if (CRYPTO) {
-
-                    // Browsers supporting crypto.getRandomValues.
-                    if ( crypto && crypto.getRandomValues ) {
-
-                        a = crypto.getRandomValues( new Uint32Array( k *= 2 ) );
-
-                        for ( ; i < k; ) {
-
-                            // 53 bits:
-                            // ((Math.pow(2, 32) - 1) * Math.pow(2, 21)).toString(2)
-                            // 11111 11111111 11111111 11111111 11100000 00000000 00000000
-                            // ((Math.pow(2, 32) - 1) >>> 11).toString(2)
-                            //                                     11111 11111111 11111111
-                            // 0x20000 is 2^21.
-                            v = a[i] * 0x20000 + (a[i + 1] >>> 11);
-
-                            // Rejection sampling:
-                            // 0 <= v < 9007199254740992
-                            // Probability that v >= 9e15, is
-                            // 7199254740992 / 9007199254740992 ~= 0.0008, i.e. 1 in 1251
-                            if ( v >= 9e15 ) {
-                                b = crypto.getRandomValues( new Uint32Array(2) );
-                                a[i] = b[0];
-                                a[i + 1] = b[1];
-                            } else {
-
-                                // 0 <= v <= 8999999999999999
-                                // 0 <= (v % 1e14) <= 99999999999999
-                                c.push( v % 1e14 );
-                                i += 2;
-                            }
-                        }
-                        i = k / 2;
-
-                    // Node.js supporting crypto.randomBytes.
-                    } else if ( crypto && crypto.randomBytes ) {
-
-                        // buffer
-                        a = crypto.randomBytes( k *= 7 );
-
-                        for ( ; i < k; ) {
-
-                            // 0x1000000000000 is 2^48, 0x10000000000 is 2^40
-                            // 0x100000000 is 2^32, 0x1000000 is 2^24
-                            // 11111 11111111 11111111 11111111 11111111 11111111 11111111
-                            // 0 <= v < 9007199254740992
-                            v = ( ( a[i] & 31 ) * 0x1000000000000 ) + ( a[i + 1] * 0x10000000000 ) +
-                                  ( a[i + 2] * 0x100000000 ) + ( a[i + 3] * 0x1000000 ) +
-                                  ( a[i + 4] << 16 ) + ( a[i + 5] << 8 ) + a[i + 6];
-
-                            if ( v >= 9e15 ) {
-                                crypto.randomBytes(7).copy( a, i );
-                            } else {
-
-                                // 0 <= (v % 1e14) <= 99999999999999
-                                c.push( v % 1e14 );
-                                i += 7;
-                            }
-                        }
-                        i = k / 7;
-                    } else if (ERRORS) {
-                        raise( 14, 'crypto unavailable', crypto );
-                    }
-                }
-
-                // Use Math.random: CRYPTO is false or crypto is unavailable and ERRORS is false.
-                if (!i) {
-
-                    for ( ; i < k; ) {
-                        v = random53bitInt();
-                        if ( v < 9e15 ) c[i++] = v % 1e14;
-                    }
-                }
-
-                k = c[--i];
-                dp %= LOG_BASE;
-
-                // Convert trailing digits to zeros according to dp.
-                if ( k && dp ) {
-                    v = POWS_TEN[LOG_BASE - dp];
-                    c[i] = mathfloor( k / v ) * v;
-                }
-
-                // Remove trailing elements which are zero.
-                for ( ; c[i] === 0; c.pop(), i-- );
-
-                // Zero?
-                if ( i < 0 ) {
-                    c = [ e = 0 ];
-                } else {
-
-                    // Remove leading elements which are zero and adjust exponent accordingly.
-                    for ( e = -1 ; c[0] === 0; c.shift(), e -= LOG_BASE);
-
-                    // Count the digits of the first element of c to determine leading zeros, and...
-                    for ( i = 1, v = c[0]; v >= 10; v /= 10, i++);
-
-                    // adjust the exponent accordingly.
-                    if ( i < LOG_BASE ) e -= LOG_BASE - i;
-                }
-
-                rand.e = e;
-                rand.c = c;
-                return rand;
-            };
-        })();
-
-
-        // PRIVATE FUNCTIONS
-
-
-        // Convert a numeric string of baseIn to a numeric string of baseOut.
-        function convertBase( str, baseOut, baseIn, sign ) {
-            var d, e, k, r, x, xc, y,
-                i = str.indexOf( '.' ),
-                dp = DECIMAL_PLACES,
-                rm = ROUNDING_MODE;
-
-            if ( baseIn < 37 ) str = str.toLowerCase();
-
-            // Non-integer.
-            if ( i >= 0 ) {
-                k = POW_PRECISION;
-
-                // Unlimited precision.
-                POW_PRECISION = 0;
-                str = str.replace( '.', '' );
-                y = new BigNumber(baseIn);
-                x = y.pow( str.length - i );
-                POW_PRECISION = k;
-
-                // Convert str as if an integer, then restore the fraction part by dividing the
-                // result by its base raised to a power.
-                y.c = toBaseOut( toFixedPoint( coeffToString( x.c ), x.e ), 10, baseOut );
-                y.e = y.c.length;
-            }
-
-            // Convert the number as integer.
-            xc = toBaseOut( str, baseIn, baseOut );
-            e = k = xc.length;
-
-            // Remove trailing zeros.
-            for ( ; xc[--k] == 0; xc.pop() );
-            if ( !xc[0] ) return '0';
-
-            if ( i < 0 ) {
-                --e;
-            } else {
-                x.c = xc;
-                x.e = e;
-
-                // sign is needed for correct rounding.
-                x.s = sign;
-                x = div( x, y, dp, rm, baseOut );
-                xc = x.c;
-                r = x.r;
-                e = x.e;
-            }
-
-            d = e + dp + 1;
-
-            // The rounding digit, i.e. the digit to the right of the digit that may be rounded up.
-            i = xc[d];
-            k = baseOut / 2;
-            r = r || d < 0 || xc[d + 1] != null;
-
-            r = rm < 4 ? ( i != null || r ) && ( rm == 0 || rm == ( x.s < 0 ? 3 : 2 ) )
-                       : i > k || i == k &&( rm == 4 || r || rm == 6 && xc[d - 1] & 1 ||
-                         rm == ( x.s < 0 ? 8 : 7 ) );
-
-            if ( d < 1 || !xc[0] ) {
-
-                // 1^-dp or 0.
-                str = r ? toFixedPoint( '1', -dp ) : '0';
-            } else {
-                xc.length = d;
-
-                if (r) {
-
-                    // Rounding up may mean the previous digit has to be rounded up and so on.
-                    for ( --baseOut; ++xc[--d] > baseOut; ) {
-                        xc[d] = 0;
-
-                        if ( !d ) {
-                            ++e;
-                            xc.unshift(1);
-                        }
-                    }
-                }
-
-                // Determine trailing zeros.
-                for ( k = xc.length; !xc[--k]; );
-
-                // E.g. [4, 11, 15] becomes 4bf.
-                for ( i = 0, str = ''; i <= k; str += ALPHABET.charAt( xc[i++] ) );
-                str = toFixedPoint( str, e );
-            }
-
-            // The caller will add the sign.
-            return str;
-        }
-
-
-        // Perform division in the specified base. Called by div and convertBase.
-        div = (function () {
-
-            // Assume non-zero x and k.
-            function multiply( x, k, base ) {
-                var m, temp, xlo, xhi,
-                    carry = 0,
-                    i = x.length,
-                    klo = k % SQRT_BASE,
-                    khi = k / SQRT_BASE | 0;
-
-                for ( x = x.slice(); i--; ) {
-                    xlo = x[i] % SQRT_BASE;
-                    xhi = x[i] / SQRT_BASE | 0;
-                    m = khi * xlo + xhi * klo;
-                    temp = klo * xlo + ( ( m % SQRT_BASE ) * SQRT_BASE ) + carry;
-                    carry = ( temp / base | 0 ) + ( m / SQRT_BASE | 0 ) + khi * xhi;
-                    x[i] = temp % base;
-                }
-
-                if (carry) x.unshift(carry);
-
-                return x;
-            }
-
-            function compare( a, b, aL, bL ) {
-                var i, cmp;
-
-                if ( aL != bL ) {
-                    cmp = aL > bL ? 1 : -1;
-                } else {
-
-                    for ( i = cmp = 0; i < aL; i++ ) {
-
-                        if ( a[i] != b[i] ) {
-                            cmp = a[i] > b[i] ? 1 : -1;
-                            break;
-                        }
-                    }
-                }
-                return cmp;
-            }
-
-            function subtract( a, b, aL, base ) {
-                var i = 0;
-
-                // Subtract b from a.
-                for ( ; aL--; ) {
-                    a[aL] -= i;
-                    i = a[aL] < b[aL] ? 1 : 0;
-                    a[aL] = i * base + a[aL] - b[aL];
-                }
-
-                // Remove leading zeros.
-                for ( ; !a[0] && a.length > 1; a.shift() );
-            }
-
-            // x: dividend, y: divisor.
-            return function ( x, y, dp, rm, base ) {
-                var cmp, e, i, more, n, prod, prodL, q, qc, rem, remL, rem0, xi, xL, yc0,
-                    yL, yz,
-                    s = x.s == y.s ? 1 : -1,
-                    xc = x.c,
-                    yc = y.c;
-
-                // Either NaN, Infinity or 0?
-                if ( !xc || !xc[0] || !yc || !yc[0] ) {
-
-                    return new BigNumber(
-
-                      // Return NaN if either NaN, or both Infinity or 0.
-                      !x.s || !y.s || ( xc ? yc && xc[0] == yc[0] : !yc ) ? NaN :
-
-                        // Return ±0 if x is ±0 or y is ±Infinity, or return ±Infinity as y is ±0.
-                        xc && xc[0] == 0 || !yc ? s * 0 : s / 0
-                    );
-                }
-
-                q = new BigNumber(s);
-                qc = q.c = [];
-                e = x.e - y.e;
-                s = dp + e + 1;
-
-                if ( !base ) {
-                    base = BASE;
-                    e = bitFloor( x.e / LOG_BASE ) - bitFloor( y.e / LOG_BASE );
-                    s = s / LOG_BASE | 0;
-                }
-
-                // Result exponent may be one less then the current value of e.
-                // The coefficients of the BigNumbers from convertBase may have trailing zeros.
-                for ( i = 0; yc[i] == ( xc[i] || 0 ); i++ );
-                if ( yc[i] > ( xc[i] || 0 ) ) e--;
-
-                if ( s < 0 ) {
-                    qc.push(1);
-                    more = true;
-                } else {
-                    xL = xc.length;
-                    yL = yc.length;
-                    i = 0;
-                    s += 2;
-
-                    // Normalise xc and yc so highest order digit of yc is >= base/2
-
-                    n = mathfloor( base / ( yc[0] + 1 ) );
-
-                    if ( n > 1 ) {
-                        yc = multiply( yc, n, base );
-                        xc = multiply( xc, n, base );
-                        yL = yc.length;
-                        xL = xc.length;
-                    }
-
-                    xi = yL;
-                    rem = xc.slice( 0, yL );
-                    remL = rem.length;
-
-                    // Add zeros to make remainder as long as divisor.
-                    for ( ; remL < yL; rem[remL++] = 0 );
-                    yz = yc.slice();
-                    yz.unshift(0);
-                    yc0 = yc[0];
-                    if ( yc[1] >= base / 2 ) yc0++;
-
-                    do {
-                        n = 0;
-
-                        // Compare divisor and remainder.
-                        cmp = compare( yc, rem, yL, remL );
-
-                        // If divisor < remainder.
-                        if ( cmp < 0 ) {
-
-                            // Calculate trial digit, n.
-
-                            rem0 = rem[0];
-                            if ( yL != remL ) rem0 = rem0 * base + ( rem[1] || 0 );
-
-                            // n is how many times the divisor goes into the current remainder.
-                            n = mathfloor( rem0 / yc0 );
-
-                            //  Algorithm:
-                            //  1. product = divisor * trial digit (n)
-                            //  2. if product > remainder: product -= divisor, n--
-                            //  3. remainder -= product
-                            //  4. if product was < remainder at 2:
-                            //    5. compare new remainder and divisor
-                            //    6. If remainder > divisor: remainder -= divisor, n++
-
-                            if ( n > 1 ) {
-                                if ( n >= base ) n = base - 1;
-
-                                // product = divisor * trial digit.
-                                prod = multiply( yc, n, base );
-                                prodL = prod.length;
-                                remL = rem.length;
-
-                                // Compare product and remainder.
-                                cmp = compare( prod, rem, prodL, remL );
-
-                                // product > remainder.
-                                if ( cmp == 1 ) {
-                                    n--;
-
-                                    // Subtract divisor from product.
-                                    subtract( prod, yL < prodL ? yz : yc, prodL, base );
-                                }
-                            } else {
-
-                                // cmp is -1.
-                                // If n is 0, there is no need to compare yc and rem again
-                                // below, so change cmp to 1 to avoid it.
-                                // If n is 1, compare yc and rem again below.
-                                if ( n == 0 ) cmp = n = 1;
-                                prod = yc.slice();
-                            }
-
-                            prodL = prod.length;
-                            if ( prodL < remL ) prod.unshift(0);
-
-                            // Subtract product from remainder.
-                            subtract( rem, prod, remL, base );
-
-                            // If product was < previous remainder.
-                            if ( cmp == -1 ) {
-                                remL = rem.length;
-
-                                // Compare divisor and new remainder.
-                                cmp = compare( yc, rem, yL, remL );
-
-                                // If divisor < new remainder, subtract divisor from remainder.
-                                if ( cmp < 1 ) {
-                                    n++;
-
-                                    // Subtract divisor from remainder.
-                                    subtract( rem, yL < remL ? yz : yc, remL, base );
-                                }
-                            }
-                            remL = rem.length;
-                        } else if ( cmp === 0 ) {
-                            n++;
-                            rem = [0];
-                        }
-                        // if cmp === 1, n will be 0
-
-                        // Add the next digit, n, to the result array.
-                        qc[i++] = n;
-
-                        // Update the remainder.
-                        if ( cmp && rem[0] ) {
-                            rem[remL++] = xc[xi] || 0;
-                        } else {
-                            rem = [ xc[xi] ];
-                            remL = 1;
-                        }
-                    } while ( ( xi++ < xL || rem[0] != null ) && s-- );
-
-                    more = rem[0] != null;
-
-                    // Leading zero?
-                    if ( !qc[0] ) qc.shift();
-                }
-
-                if ( base == BASE ) {
-
-                    // To calculate q.e, first get the number of digits of qc[0].
-                    for ( i = 1, s = qc[0]; s >= 10; s /= 10, i++ );
-                    round( q, dp + ( q.e = i + e * LOG_BASE - 1 ) + 1, rm, more );
-
-                // Caller is convertBase.
-                } else {
-                    q.e = e;
-                    q.r = +more;
-                }
-
-                return q;
-            };
-        })();
-
-
-        /*
-         * Return a string representing the value of BigNumber n in fixed-point or exponential
-         * notation rounded to the specified decimal places or significant digits.
-         *
-         * n is a BigNumber.
-         * i is the index of the last digit required (i.e. the digit that may be rounded up).
-         * rm is the rounding mode.
-         * caller is caller id: toExponential 19, toFixed 20, toFormat 21, toPrecision 24.
-         */
-        function format( n, i, rm, caller ) {
-            var c0, e, ne, len, str;
-
-            rm = rm != null && isValidInt( rm, 0, 8, caller, roundingMode )
-              ? rm | 0 : ROUNDING_MODE;
-
-            if ( !n.c ) return n.toString();
-            c0 = n.c[0];
-            ne = n.e;
-
-            if ( i == null ) {
-                str = coeffToString( n.c );
-                str = caller == 19 || caller == 24 && ne <= TO_EXP_NEG
-                  ? toExponential( str, ne )
-                  : toFixedPoint( str, ne );
-            } else {
-                n = round( new BigNumber(n), i, rm );
-
-                // n.e may have changed if the value was rounded up.
-                e = n.e;
-
-                str = coeffToString( n.c );
-                len = str.length;
-
-                // toPrecision returns exponential notation if the number of significant digits
-                // specified is less than the number of digits necessary to represent the integer
-                // part of the value in fixed-point notation.
-
-                // Exponential notation.
-                if ( caller == 19 || caller == 24 && ( i <= e || e <= TO_EXP_NEG ) ) {
-
-                    // Append zeros?
-                    for ( ; len < i; str += '0', len++ );
-                    str = toExponential( str, e );
-
-                // Fixed-point notation.
-                } else {
-                    i -= ne;
-                    str = toFixedPoint( str, e );
-
-                    // Append zeros?
-                    if ( e + 1 > len ) {
-                        if ( --i > 0 ) for ( str += '.'; i--; str += '0' );
-                    } else {
-                        i += e - len;
-                        if ( i > 0 ) {
-                            if ( e + 1 == len ) str += '.';
-                            for ( ; i--; str += '0' );
-                        }
-                    }
-                }
-            }
-
-            return n.s < 0 && c0 ? '-' + str : str;
-        }
-
-
-        // Handle BigNumber.max and BigNumber.min.
-        function maxOrMin( args, method ) {
-            var m, n,
-                i = 0;
-
-            if ( isArray( args[0] ) ) args = args[0];
-            m = new BigNumber( args[0] );
-
-            for ( ; ++i < args.length; ) {
-                n = new BigNumber( args[i] );
-
-                // If any number is NaN, return NaN.
-                if ( !n.s ) {
-                    m = n;
-                    break;
-                } else if ( method.call( m, n ) ) {
-                    m = n;
-                }
-            }
-
-            return m;
-        }
-
-
-        /*
-         * Return true if n is an integer in range, otherwise throw.
-         * Use for argument validation when ERRORS is true.
-         */
-        function intValidatorWithErrors( n, min, max, caller, name ) {
-            if ( n < min || n > max || n != truncate(n) ) {
-                raise( caller, ( name || 'decimal places' ) +
-                  ( n < min || n > max ? ' out of range' : ' not an integer' ), n );
-            }
-
-            return true;
-        }
-
-
-        /*
-         * Strip trailing zeros, calculate base 10 exponent and check against MIN_EXP and MAX_EXP.
-         * Called by minus, plus and times.
-         */
-        function normalise( n, c, e ) {
-            var i = 1,
-                j = c.length;
-
-             // Remove trailing zeros.
-            for ( ; !c[--j]; c.pop() );
-
-            // Calculate the base 10 exponent. First get the number of digits of c[0].
-            for ( j = c[0]; j >= 10; j /= 10, i++ );
-
-            // Overflow?
-            if ( ( e = i + e * LOG_BASE - 1 ) > MAX_EXP ) {
-
-                // Infinity.
-                n.c = n.e = null;
-
-            // Underflow?
-            } else if ( e < MIN_EXP ) {
-
-                // Zero.
-                n.c = [ n.e = 0 ];
-            } else {
-                n.e = e;
-                n.c = c;
-            }
-
-            return n;
-        }
-
-
-        // Handle values that fail the validity test in BigNumber.
-        parseNumeric = (function () {
-            var basePrefix = /^(-?)0([xbo])(?=\w[\w.]*$)/i,
-                dotAfter = /^([^.]+)\.$/,
-                dotBefore = /^\.([^.]+)$/,
-                isInfinityOrNaN = /^-?(Infinity|NaN)$/,
-                whitespaceOrPlus = /^\s*\+(?=[\w.])|^\s+|\s+$/g;
-
-            return function ( x, str, num, b ) {
-                var base,
-                    s = num ? str : str.replace( whitespaceOrPlus, '' );
-
-                // No exception on ±Infinity or NaN.
-                if ( isInfinityOrNaN.test(s) ) {
-                    x.s = isNaN(s) ? null : s < 0 ? -1 : 1;
-                } else {
-                    if ( !num ) {
-
-                        // basePrefix = /^(-?)0([xbo])(?=\w[\w.]*$)/i
-                        s = s.replace( basePrefix, function ( m, p1, p2 ) {
-                            base = ( p2 = p2.toLowerCase() ) == 'x' ? 16 : p2 == 'b' ? 2 : 8;
-                            return !b || b == base ? p1 : m;
-                        });
-
-                        if (b) {
-                            base = b;
-
-                            // E.g. '1.' to '1', '.1' to '0.1'
-                            s = s.replace( dotAfter, '$1' ).replace( dotBefore, '0.$1' );
-                        }
-
-                        if ( str != s ) return new BigNumber( s, base );
-                    }
-
-                    // 'new BigNumber() not a number: {n}'
-                    // 'new BigNumber() not a base {b} number: {n}'
-                    if (ERRORS) raise( id, 'not a' + ( b ? ' base ' + b : '' ) + ' number', str );
-                    x.s = null;
-                }
-
-                x.c = x.e = null;
-                id = 0;
-            }
-        })();
-
-
-        // Throw a BigNumber Error.
-        function raise( caller, msg, val ) {
-            var error = new Error( [
-                'new BigNumber',     // 0
-                'cmp',               // 1
-                'config',            // 2
-                'div',               // 3
-                'divToInt',          // 4
-                'eq',                // 5
-                'gt',                // 6
-                'gte',               // 7
-                'lt',                // 8
-                'lte',               // 9
-                'minus',             // 10
-                'mod',               // 11
-                'plus',              // 12
-                'precision',         // 13
-                'random',            // 14
-                'round',             // 15
-                'shift',             // 16
-                'times',             // 17
-                'toDigits',          // 18
-                'toExponential',     // 19
-                'toFixed',           // 20
-                'toFormat',          // 21
-                'toFraction',        // 22
-                'pow',               // 23
-                'toPrecision',       // 24
-                'toString',          // 25
-                'BigNumber'          // 26
-            ][caller] + '() ' + msg + ': ' + val );
-
-            error.name = 'BigNumber Error';
-            id = 0;
-            throw error;
-        }
-
-
-        /*
-         * Round x to sd significant digits using rounding mode rm. Check for over/under-flow.
-         * If r is truthy, it is known that there are more digits after the rounding digit.
-         */
-        function round( x, sd, rm, r ) {
-            var d, i, j, k, n, ni, rd,
-                xc = x.c,
-                pows10 = POWS_TEN;
-
-            // if x is not Infinity or NaN...
-            if (xc) {
-
-                // rd is the rounding digit, i.e. the digit after the digit that may be rounded up.
-                // n is a base 1e14 number, the value of the element of array x.c containing rd.
-                // ni is the index of n within x.c.
-                // d is the number of digits of n.
-                // i is the index of rd within n including leading zeros.
-                // j is the actual index of rd within n (if < 0, rd is a leading zero).
-                out: {
-
-                    // Get the number of digits of the first element of xc.
-                    for ( d = 1, k = xc[0]; k >= 10; k /= 10, d++ );
-                    i = sd - d;
-
-                    // If the rounding digit is in the first element of xc...
-                    if ( i < 0 ) {
-                        i += LOG_BASE;
-                        j = sd;
-                        n = xc[ ni = 0 ];
-
-                        // Get the rounding digit at index j of n.
-                        rd = n / pows10[ d - j - 1 ] % 10 | 0;
-                    } else {
-                        ni = mathceil( ( i + 1 ) / LOG_BASE );
-
-                        if ( ni >= xc.length ) {
-
-                            if (r) {
-
-                                // Needed by sqrt.
-                                for ( ; xc.length <= ni; xc.push(0) );
-                                n = rd = 0;
-                                d = 1;
-                                i %= LOG_BASE;
-                                j = i - LOG_BASE + 1;
-                            } else {
-                                break out;
-                            }
-                        } else {
-                            n = k = xc[ni];
-
-                            // Get the number of digits of n.
-                            for ( d = 1; k >= 10; k /= 10, d++ );
-
-                            // Get the index of rd within n.
-                            i %= LOG_BASE;
-
-                            // Get the index of rd within n, adjusted for leading zeros.
-                            // The number of leading zeros of n is given by LOG_BASE - d.
-                            j = i - LOG_BASE + d;
-
-                            // Get the rounding digit at index j of n.
-                            rd = j < 0 ? 0 : n / pows10[ d - j - 1 ] % 10 | 0;
-                        }
-                    }
-
-                    r = r || sd < 0 ||
-
-                    // Are there any non-zero digits after the rounding digit?
-                    // The expression  n % pows10[ d - j - 1 ]  returns all digits of n to the right
-                    // of the digit at j, e.g. if n is 908714 and j is 2, the expression gives 714.
-                      xc[ni + 1] != null || ( j < 0 ? n : n % pows10[ d - j - 1 ] );
-
-                    r = rm < 4
-                      ? ( rd || r ) && ( rm == 0 || rm == ( x.s < 0 ? 3 : 2 ) )
-                      : rd > 5 || rd == 5 && ( rm == 4 || r || rm == 6 &&
-
-                        // Check whether the digit to the left of the rounding digit is odd.
-                        ( ( i > 0 ? j > 0 ? n / pows10[ d - j ] : 0 : xc[ni - 1] ) % 10 ) & 1 ||
-                          rm == ( x.s < 0 ? 8 : 7 ) );
-
-                    if ( sd < 1 || !xc[0] ) {
-                        xc.length = 0;
-
-                        if (r) {
-
-                            // Convert sd to decimal places.
-                            sd -= x.e + 1;
-
-                            // 1, 0.1, 0.01, 0.001, 0.0001 etc.
-                            xc[0] = pows10[ sd % LOG_BASE ];
-                            x.e = -sd || 0;
-                        } else {
-
-                            // Zero.
-                            xc[0] = x.e = 0;
-                        }
-
-                        return x;
-                    }
-
-                    // Remove excess digits.
-                    if ( i == 0 ) {
-                        xc.length = ni;
-                        k = 1;
-                        ni--;
-                    } else {
-                        xc.length = ni + 1;
-                        k = pows10[ LOG_BASE - i ];
-
-                        // E.g. 56700 becomes 56000 if 7 is the rounding digit.
-                        // j > 0 means i > number of leading zeros of n.
-                        xc[ni] = j > 0 ? mathfloor( n / pows10[ d - j ] % pows10[j] ) * k : 0;
-                    }
-
-                    // Round up?
-                    if (r) {
-
-                        for ( ; ; ) {
-
-                            // If the digit to be rounded up is in the first element of xc...
-                            if ( ni == 0 ) {
-
-                                // i will be the length of xc[0] before k is added.
-                                for ( i = 1, j = xc[0]; j >= 10; j /= 10, i++ );
-                                j = xc[0] += k;
-                                for ( k = 1; j >= 10; j /= 10, k++ );
-
-                                // if i != k the length has increased.
-                                if ( i != k ) {
-                                    x.e++;
-                                    if ( xc[0] == BASE ) xc[0] = 1;
-                                }
-
-                                break;
-                            } else {
-                                xc[ni] += k;
-                                if ( xc[ni] != BASE ) break;
-                                xc[ni--] = 0;
-                                k = 1;
-                            }
-                        }
-                    }
-
-                    // Remove trailing zeros.
-                    for ( i = xc.length; xc[--i] === 0; xc.pop() );
-                }
-
-                // Overflow? Infinity.
-                if ( x.e > MAX_EXP ) {
-                    x.c = x.e = null;
-
-                // Underflow? Zero.
-                } else if ( x.e < MIN_EXP ) {
-                    x.c = [ x.e = 0 ];
-                }
-            }
-
-            return x;
-        }
-
-
-        // PROTOTYPE/INSTANCE METHODS
-
-
-        /*
-         * Return a new BigNumber whose value is the absolute value of this BigNumber.
-         */
-        P.absoluteValue = P.abs = function () {
-            var x = new BigNumber(this);
-            if ( x.s < 0 ) x.s = 1;
-            return x;
-        };
-
-
-        /*
-         * Return a new BigNumber whose value is the value of this BigNumber rounded to a whole
-         * number in the direction of Infinity.
-         */
-        P.ceil = function () {
-            return round( new BigNumber(this), this.e + 1, 2 );
-        };
-
-
-        /*
-         * Return
-         * 1 if the value of this BigNumber is greater than the value of BigNumber(y, b),
-         * -1 if the value of this BigNumber is less than the value of BigNumber(y, b),
-         * 0 if they have the same value,
-         * or null if the value of either is NaN.
-         */
-        P.comparedTo = P.cmp = function ( y, b ) {
-            id = 1;
-            return compare( this, new BigNumber( y, b ) );
-        };
-
-
-        /*
-         * Return the number of decimal places of the value of this BigNumber, or null if the value
-         * of this BigNumber is ±Infinity or NaN.
-         */
-        P.decimalPlaces = P.dp = function () {
-            var n, v,
-                c = this.c;
-
-            if ( !c ) return null;
-            n = ( ( v = c.length - 1 ) - bitFloor( this.e / LOG_BASE ) ) * LOG_BASE;
-
-            // Subtract the number of trailing zeros of the last number.
-            if ( v = c[v] ) for ( ; v % 10 == 0; v /= 10, n-- );
-            if ( n < 0 ) n = 0;
-
-            return n;
-        };
-
-
-        /*
-         *  n / 0 = I
-         *  n / N = N
-         *  n / I = 0
-         *  0 / n = 0
-         *  0 / 0 = N
-         *  0 / N = N
-         *  0 / I = 0
-         *  N / n = N
-         *  N / 0 = N
-         *  N / N = N
-         *  N / I = N
-         *  I / n = I
-         *  I / 0 = I
-         *  I / N = N
-         *  I / I = N
-         *
-         * Return a new BigNumber whose value is the value of this BigNumber divided by the value of
-         * BigNumber(y, b), rounded according to DECIMAL_PLACES and ROUNDING_MODE.
-         */
-        P.dividedBy = P.div = function ( y, b ) {
-            id = 3;
-            return div( this, new BigNumber( y, b ), DECIMAL_PLACES, ROUNDING_MODE );
-        };
-
-
-        /*
-         * Return a new BigNumber whose value is the integer part of dividing the value of this
-         * BigNumber by the value of BigNumber(y, b).
-         */
-        P.dividedToIntegerBy = P.divToInt = function ( y, b ) {
-            id = 4;
-            return div( this, new BigNumber( y, b ), 0, 1 );
-        };
-
-
-        /*
-         * Return true if the value of this BigNumber is equal to the value of BigNumber(y, b),
-         * otherwise returns false.
-         */
-        P.equals = P.eq = function ( y, b ) {
-            id = 5;
-            return compare( this, new BigNumber( y, b ) ) === 0;
-        };
-
-
-        /*
-         * Return a new BigNumber whose value is the value of this BigNumber rounded to a whole
-         * number in the direction of -Infinity.
-         */
-        P.floor = function () {
-            return round( new BigNumber(this), this.e + 1, 3 );
-        };
-
-
-        /*
-         * Return true if the value of this BigNumber is greater than the value of BigNumber(y, b),
-         * otherwise returns false.
-         */
-        P.greaterThan = P.gt = function ( y, b ) {
-            id = 6;
-            return compare( this, new BigNumber( y, b ) ) > 0;
-        };
-
-
-        /*
-         * Return true if the value of this BigNumber is greater than or equal to the value of
-         * BigNumber(y, b), otherwise returns false.
-         */
-        P.greaterThanOrEqualTo = P.gte = function ( y, b ) {
-            id = 7;
-            return ( b = compare( this, new BigNumber( y, b ) ) ) === 1 || b === 0;
-
-        };
-
-
-        /*
-         * Return true if the value of this BigNumber is a finite number, otherwise returns false.
-         */
-        P.isFinite = function () {
-            return !!this.c;
-        };
-
-
-        /*
-         * Return true if the value of this BigNumber is an integer, otherwise return false.
-         */
-        P.isInteger = P.isInt = function () {
-            return !!this.c && bitFloor( this.e / LOG_BASE ) > this.c.length - 2;
-        };
-
-
-        /*
-         * Return true if the value of this BigNumber is NaN, otherwise returns false.
-         */
-        P.isNaN = function () {
-            return !this.s;
-        };
-
-
-        /*
-         * Return true if the value of this BigNumber is negative, otherwise returns false.
-         */
-        P.isNegative = P.isNeg = function () {
-            return this.s < 0;
-        };
-
-
-        /*
-         * Return true if the value of this BigNumber is 0 or -0, otherwise returns false.
-         */
-        P.isZero = function () {
-            return !!this.c && this.c[0] == 0;
-        };
-
-
-        /*
-         * Return true if the value of this BigNumber is less than the value of BigNumber(y, b),
-         * otherwise returns false.
-         */
-        P.lessThan = P.lt = function ( y, b ) {
-            id = 8;
-            return compare( this, new BigNumber( y, b ) ) < 0;
-        };
-
-
-        /*
-         * Return true if the value of this BigNumber is less than or equal to the value of
-         * BigNumber(y, b), otherwise returns false.
-         */
-        P.lessThanOrEqualTo = P.lte = function ( y, b ) {
-            id = 9;
-            return ( b = compare( this, new BigNumber( y, b ) ) ) === -1 || b === 0;
-        };
-
-
-        /*
-         *  n - 0 = n
-         *  n - N = N
-         *  n - I = -I
-         *  0 - n = -n
-         *  0 - 0 = 0
-         *  0 - N = N
-         *  0 - I = -I
-         *  N - n = N
-         *  N - 0 = N
-         *  N - N = N
-         *  N - I = N
-         *  I - n = I
-         *  I - 0 = I
-         *  I - N = N
-         *  I - I = N
-         *
-         * Return a new BigNumber whose value is the value of this BigNumber minus the value of
-         * BigNumber(y, b).
-         */
-        P.minus = P.sub = function ( y, b ) {
-            var i, j, t, xLTy,
-                x = this,
-                a = x.s;
-
-            id = 10;
-            y = new BigNumber( y, b );
-            b = y.s;
-
-            // Either NaN?
-            if ( !a || !b ) return new BigNumber(NaN);
-
-            // Signs differ?
-            if ( a != b ) {
-                y.s = -b;
-                return x.plus(y);
-            }
-
-            var xe = x.e / LOG_BASE,
-                ye = y.e / LOG_BASE,
-                xc = x.c,
-                yc = y.c;
-
-            if ( !xe || !ye ) {
-
-                // Either Infinity?
-                if ( !xc || !yc ) return xc ? ( y.s = -b, y ) : new BigNumber( yc ? x : NaN );
-
-                // Either zero?
-                if ( !xc[0] || !yc[0] ) {
-
-                    // Return y if y is non-zero, x if x is non-zero, or zero if both are zero.
-                    return yc[0] ? ( y.s = -b, y ) : new BigNumber( xc[0] ? x :
-
-                      // IEEE 754 (2008) 6.3: n - n = -0 when rounding to -Infinity
-                      ROUNDING_MODE == 3 ? -0 : 0 );
-                }
-            }
-
-            xe = bitFloor(xe);
-            ye = bitFloor(ye);
-            xc = xc.slice();
-
-            // Determine which is the bigger number.
-            if ( a = xe - ye ) {
-
-                if ( xLTy = a < 0 ) {
-                    a = -a;
-                    t = xc;
-                } else {
-                    ye = xe;
-                    t = yc;
-                }
-
-                t.reverse();
-
-                // Prepend zeros to equalise exponents.
-                for ( b = a; b--; t.push(0) );
-                t.reverse();
-            } else {
-
-                // Exponents equal. Check digit by digit.
-                j = ( xLTy = ( a = xc.length ) < ( b = yc.length ) ) ? a : b;
-
-                for ( a = b = 0; b < j; b++ ) {
-
-                    if ( xc[b] != yc[b] ) {
-                        xLTy = xc[b] < yc[b];
-                        break;
-                    }
-                }
-            }
-
-            // x < y? Point xc to the array of the bigger number.
-            if (xLTy) t = xc, xc = yc, yc = t, y.s = -y.s;
-
-            b = ( j = yc.length ) - ( i = xc.length );
-
-            // Append zeros to xc if shorter.
-            // No need to add zeros to yc if shorter as subtract only needs to start at yc.length.
-            if ( b > 0 ) for ( ; b--; xc[i++] = 0 );
-            b = BASE - 1;
-
-            // Subtract yc from xc.
-            for ( ; j > a; ) {
-
-                if ( xc[--j] < yc[j] ) {
-                    for ( i = j; i && !xc[--i]; xc[i] = b );
-                    --xc[i];
-                    xc[j] += BASE;
-                }
-
-                xc[j] -= yc[j];
-            }
-
-            // Remove leading zeros and adjust exponent accordingly.
-            for ( ; xc[0] == 0; xc.shift(), --ye );
-
-            // Zero?
-            if ( !xc[0] ) {
-
-                // Following IEEE 754 (2008) 6.3,
-                // n - n = +0  but  n - n = -0  when rounding towards -Infinity.
-                y.s = ROUNDING_MODE == 3 ? -1 : 1;
-                y.c = [ y.e = 0 ];
-                return y;
-            }
-
-            // No need to check for Infinity as +x - +y != Infinity && -x - -y != Infinity
-            // for finite x and y.
-            return normalise( y, xc, ye );
-        };
-
-
-        /*
-         *   n % 0 =  N
-         *   n % N =  N
-         *   n % I =  n
-         *   0 % n =  0
-         *  -0 % n = -0
-         *   0 % 0 =  N
-         *   0 % N =  N
-         *   0 % I =  0
-         *   N % n =  N
-         *   N % 0 =  N
-         *   N % N =  N
-         *   N % I =  N
-         *   I % n =  N
-         *   I % 0 =  N
-         *   I % N =  N
-         *   I % I =  N
-         *
-         * Return a new BigNumber whose value is the value of this BigNumber modulo the value of
-         * BigNumber(y, b). The result depends on the value of MODULO_MODE.
-         */
-        P.modulo = P.mod = function ( y, b ) {
-            var q, s,
-                x = this;
-
-            id = 11;
-            y = new BigNumber( y, b );
-
-            // Return NaN if x is Infinity or NaN, or y is NaN or zero.
-            if ( !x.c || !y.s || y.c && !y.c[0] ) {
-                return new BigNumber(NaN);
-
-            // Return x if y is Infinity or x is zero.
-            } else if ( !y.c || x.c && !x.c[0] ) {
-                return new BigNumber(x);
-            }
-
-            if ( MODULO_MODE == 9 ) {
-
-                // Euclidian division: q = sign(y) * floor(x / abs(y))
-                // r = x - qy    where  0 <= r < abs(y)
-                s = y.s;
-                y.s = 1;
-                q = div( x, y, 0, 3 );
-                y.s = s;
-                q.s *= s;
-            } else {
-                q = div( x, y, 0, MODULO_MODE );
-            }
-
-            return x.minus( q.times(y) );
-        };
-
-
-        /*
-         * Return a new BigNumber whose value is the value of this BigNumber negated,
-         * i.e. multiplied by -1.
-         */
-        P.negated = P.neg = function () {
-            var x = new BigNumber(this);
-            x.s = -x.s || null;
-            return x;
-        };
-
-
-        /*
-         *  n + 0 = n
-         *  n + N = N
-         *  n + I = I
-         *  0 + n = n
-         *  0 + 0 = 0
-         *  0 + N = N
-         *  0 + I = I
-         *  N + n = N
-         *  N + 0 = N
-         *  N + N = N
-         *  N + I = N
-         *  I + n = I
-         *  I + 0 = I
-         *  I + N = N
-         *  I + I = I
-         *
-         * Return a new BigNumber whose value is the value of this BigNumber plus the value of
-         * BigNumber(y, b).
-         */
-        P.plus = P.add = function ( y, b ) {
-            var t,
-                x = this,
-                a = x.s;
-
-            id = 12;
-            y = new BigNumber( y, b );
-            b = y.s;
-
-            // Either NaN?
-            if ( !a || !b ) return new BigNumber(NaN);
-
-            // Signs differ?
-             if ( a != b ) {
-                y.s = -b;
-                return x.minus(y);
-            }
-
-            var xe = x.e / LOG_BASE,
-                ye = y.e / LOG_BASE,
-                xc = x.c,
-                yc = y.c;
-
-            if ( !xe || !ye ) {
-
-                // Return ±Infinity if either ±Infinity.
-                if ( !xc || !yc ) return new BigNumber( a / 0 );
-
-                // Either zero?
-                // Return y if y is non-zero, x if x is non-zero, or zero if both are zero.
-                if ( !xc[0] || !yc[0] ) return yc[0] ? y : new BigNumber( xc[0] ? x : a * 0 );
-            }
-
-            xe = bitFloor(xe);
-            ye = bitFloor(ye);
-            xc = xc.slice();
-
-            // Prepend zeros to equalise exponents. Faster to use reverse then do unshifts.
-            if ( a = xe - ye ) {
-                if ( a > 0 ) {
-                    ye = xe;
-                    t = yc;
-                } else {
-                    a = -a;
-                    t = xc;
-                }
-
-                t.reverse();
-                for ( ; a--; t.push(0) );
-                t.reverse();
-            }
-
-            a = xc.length;
-            b = yc.length;
-
-            // Point xc to the longer array, and b to the shorter length.
-            if ( a - b < 0 ) t = yc, yc = xc, xc = t, b = a;
-
-            // Only start adding at yc.length - 1 as the further digits of xc can be ignored.
-            for ( a = 0; b; ) {
-                a = ( xc[--b] = xc[b] + yc[b] + a ) / BASE | 0;
-                xc[b] %= BASE;
-            }
-
-            if (a) {
-                xc.unshift(a);
-                ++ye;
-            }
-
-            // No need to check for zero, as +x + +y != 0 && -x + -y != 0
-            // ye = MAX_EXP + 1 possible
-            return normalise( y, xc, ye );
-        };
-
-
-        /*
-         * Return the number of significant digits of the value of this BigNumber.
-         *
-         * [z] {boolean|number} Whether to count integer-part trailing zeros: true, false, 1 or 0.
-         */
-        P.precision = P.sd = function (z) {
-            var n, v,
-                x = this,
-                c = x.c;
-
-            // 'precision() argument not a boolean or binary digit: {z}'
-            if ( z != null && z !== !!z && z !== 1 && z !== 0 ) {
-                if (ERRORS) raise( 13, 'argument' + notBool, z );
-                if ( z != !!z ) z = null;
-            }
-
-            if ( !c ) return null;
-            v = c.length - 1;
-            n = v * LOG_BASE + 1;
-
-            if ( v = c[v] ) {
-
-                // Subtract the number of trailing zeros of the last element.
-                for ( ; v % 10 == 0; v /= 10, n-- );
-
-                // Add the number of digits of the first element.
-                for ( v = c[0]; v >= 10; v /= 10, n++ );
-            }
-
-            if ( z && x.e + 1 > n ) n = x.e + 1;
-
-            return n;
-        };
-
-
-        /*
-         * Return a new BigNumber whose value is the value of this BigNumber rounded to a maximum of
-         * dp decimal places using rounding mode rm, or to 0 and ROUNDING_MODE respectively if
-         * omitted.
-         *
-         * [dp] {number} Decimal places. Integer, 0 to MAX inclusive.
-         * [rm] {number} Rounding mode. Integer, 0 to 8 inclusive.
-         *
-         * 'round() decimal places out of range: {dp}'
-         * 'round() decimal places not an integer: {dp}'
-         * 'round() rounding mode not an integer: {rm}'
-         * 'round() rounding mode out of range: {rm}'
-         */
-        P.round = function ( dp, rm ) {
-            var n = new BigNumber(this);
-
-            if ( dp == null || isValidInt( dp, 0, MAX, 15 ) ) {
-                round( n, ~~dp + this.e + 1, rm == null ||
-                  !isValidInt( rm, 0, 8, 15, roundingMode ) ? ROUNDING_MODE : rm | 0 );
-            }
-
-            return n;
-        };
-
-
-        /*
-         * Return a new BigNumber whose value is the value of this BigNumber shifted by k places
-         * (powers of 10). Shift to the right if n > 0, and to the left if n < 0.
-         *
-         * k {number} Integer, -MAX_SAFE_INTEGER to MAX_SAFE_INTEGER inclusive.
-         *
-         * If k is out of range and ERRORS is false, the result will be ±0 if k < 0, or ±Infinity
-         * otherwise.
-         *
-         * 'shift() argument not an integer: {k}'
-         * 'shift() argument out of range: {k}'
-         */
-        P.shift = function (k) {
-            var n = this;
-            return isValidInt( k, -MAX_SAFE_INTEGER, MAX_SAFE_INTEGER, 16, 'argument' )
-
-              // k < 1e+21, or truncate(k) will produce exponential notation.
-              ? n.times( '1e' + truncate(k) )
-              : new BigNumber( n.c && n.c[0] && ( k < -MAX_SAFE_INTEGER || k > MAX_SAFE_INTEGER )
-                ? n.s * ( k < 0 ? 0 : 1 / 0 )
-                : n );
-        };
-
-
-        /*
-         *  sqrt(-n) =  N
-         *  sqrt( N) =  N
-         *  sqrt(-I) =  N
-         *  sqrt( I) =  I
-         *  sqrt( 0) =  0
-         *  sqrt(-0) = -0
-         *
-         * Return a new BigNumber whose value is the square root of the value of this BigNumber,
-         * rounded according to DECIMAL_PLACES and ROUNDING_MODE.
-         */
-        P.squareRoot = P.sqrt = function () {
-            var m, n, r, rep, t,
-                x = this,
-                c = x.c,
-                s = x.s,
-                e = x.e,
-                dp = DECIMAL_PLACES + 4,
-                half = new BigNumber('0.5');
-
-            // Negative/NaN/Infinity/zero?
-            if ( s !== 1 || !c || !c[0] ) {
-                return new BigNumber( !s || s < 0 && ( !c || c[0] ) ? NaN : c ? x : 1 / 0 );
-            }
-
-            // Initial estimate.
-            s = Math.sqrt( +x );
-
-            // Math.sqrt underflow/overflow?
-            // Pass x to Math.sqrt as integer, then adjust the exponent of the result.
-            if ( s == 0 || s == 1 / 0 ) {
-                n = coeffToString(c);
-                if ( ( n.length + e ) % 2 == 0 ) n += '0';
-                s = Math.sqrt(n);
-                e = bitFloor( ( e + 1 ) / 2 ) - ( e < 0 || e % 2 );
-
-                if ( s == 1 / 0 ) {
-                    n = '1e' + e;
-                } else {
-                    n = s.toExponential();
-                    n = n.slice( 0, n.indexOf('e') + 1 ) + e;
-                }
-
-                r = new BigNumber(n);
-            } else {
-                r = new BigNumber( s + '' );
-            }
-
-            // Check for zero.
-            // r could be zero if MIN_EXP is changed after the this value was created.
-            // This would cause a division by zero (x/t) and hence Infinity below, which would cause
-            // coeffToString to throw.
-            if ( r.c[0] ) {
-                e = r.e;
-                s = e + dp;
-                if ( s < 3 ) s = 0;
-
-                // Newton-Raphson iteration.
-                for ( ; ; ) {
-                    t = r;
-                    r = half.times( t.plus( div( x, t, dp, 1 ) ) );
-
-                    if ( coeffToString( t.c   ).slice( 0, s ) === ( n =
-                         coeffToString( r.c ) ).slice( 0, s ) ) {
-
-                        // The exponent of r may here be one less than the final result exponent,
-                        // e.g 0.0009999 (e-4) --> 0.001 (e-3), so adjust s so the rounding digits
-                        // are indexed correctly.
-                        if ( r.e < e ) --s;
-                        n = n.slice( s - 3, s + 1 );
-
-                        // The 4th rounding digit may be in error by -1 so if the 4 rounding digits
-                        // are 9999 or 4999 (i.e. approaching a rounding boundary) continue the
-                        // iteration.
-                        if ( n == '9999' || !rep && n == '4999' ) {
-
-                            // On the first iteration only, check to see if rounding up gives the
-                            // exact result as the nines may infinitely repeat.
-                            if ( !rep ) {
-                                round( t, t.e + DECIMAL_PLACES + 2, 0 );
-
-                                if ( t.times(t).eq(x) ) {
-                                    r = t;
-                                    break;
-                                }
-                            }
-
-                            dp += 4;
-                            s += 4;
-                            rep = 1;
-                        } else {
-
-                            // If rounding digits are null, 0{0,4} or 50{0,3}, check for exact
-                            // result. If not, then there are further digits and m will be truthy.
-                            if ( !+n || !+n.slice(1) && n.charAt(0) == '5' ) {
-
-                                // Truncate to the first rounding digit.
-                                round( r, r.e + DECIMAL_PLACES + 2, 1 );
-                                m = !r.times(r).eq(x);
-                            }
-
-                            break;
-                        }
-                    }
-                }
-            }
-
-            return round( r, r.e + DECIMAL_PLACES + 1, ROUNDING_MODE, m );
-        };
-
-
-        /*
-         *  n * 0 = 0
-         *  n * N = N
-         *  n * I = I
-         *  0 * n = 0
-         *  0 * 0 = 0
-         *  0 * N = N
-         *  0 * I = N
-         *  N * n = N
-         *  N * 0 = N
-         *  N * N = N
-         *  N * I = N
-         *  I * n = I
-         *  I * 0 = N
-         *  I * N = N
-         *  I * I = I
-         *
-         * Return a new BigNumber whose value is the value of this BigNumber times the value of
-         * BigNumber(y, b).
-         */
-        P.times = P.mul = function ( y, b ) {
-            var c, e, i, j, k, m, xcL, xlo, xhi, ycL, ylo, yhi, zc,
-                base, sqrtBase,
-                x = this,
-                xc = x.c,
-                yc = ( id = 17, y = new BigNumber( y, b ) ).c;
-
-            // Either NaN, ±Infinity or ±0?
-            if ( !xc || !yc || !xc[0] || !yc[0] ) {
-
-                // Return NaN if either is NaN, or one is 0 and the other is Infinity.
-                if ( !x.s || !y.s || xc && !xc[0] && !yc || yc && !yc[0] && !xc ) {
-                    y.c = y.e = y.s = null;
-                } else {
-                    y.s *= x.s;
-
-                    // Return ±Infinity if either is ±Infinity.
-                    if ( !xc || !yc ) {
-                        y.c = y.e = null;
-
-                    // Return ±0 if either is ±0.
-                    } else {
-                        y.c = [0];
-                        y.e = 0;
-                    }
-                }
-
-                return y;
-            }
-
-            e = bitFloor( x.e / LOG_BASE ) + bitFloor( y.e / LOG_BASE );
-            y.s *= x.s;
-            xcL = xc.length;
-            ycL = yc.length;
-
-            // Ensure xc points to longer array and xcL to its length.
-            if ( xcL < ycL ) zc = xc, xc = yc, yc = zc, i = xcL, xcL = ycL, ycL = i;
-
-            // Initialise the result array with zeros.
-            for ( i = xcL + ycL, zc = []; i--; zc.push(0) );
-
-            base = BASE;
-            sqrtBase = SQRT_BASE;
-
-            for ( i = ycL; --i >= 0; ) {
-                c = 0;
-                ylo = yc[i] % sqrtBase;
-                yhi = yc[i] / sqrtBase | 0;
-
-                for ( k = xcL, j = i + k; j > i; ) {
-                    xlo = xc[--k] % sqrtBase;
-                    xhi = xc[k] / sqrtBase | 0;
-                    m = yhi * xlo + xhi * ylo;
-                    xlo = ylo * xlo + ( ( m % sqrtBase ) * sqrtBase ) + zc[j] + c;
-                    c = ( xlo / base | 0 ) + ( m / sqrtBase | 0 ) + yhi * xhi;
-                    zc[j--] = xlo % base;
-                }
-
-                zc[j] = c;
-            }
-
-            if (c) {
-                ++e;
-            } else {
-                zc.shift();
-            }
-
-            return normalise( y, zc, e );
-        };
-
-
-        /*
-         * Return a new BigNumber whose value is the value of this BigNumber rounded to a maximum of
-         * sd significant digits using rounding mode rm, or ROUNDING_MODE if rm is omitted.
-         *
-         * [sd] {number} Significant digits. Integer, 1 to MAX inclusive.
-         * [rm] {number} Rounding mode. Integer, 0 to 8 inclusive.
-         *
-         * 'toDigits() precision out of range: {sd}'
-         * 'toDigits() precision not an integer: {sd}'
-         * 'toDigits() rounding mode not an integer: {rm}'
-         * 'toDigits() rounding mode out of range: {rm}'
-         */
-        P.toDigits = function ( sd, rm ) {
-            var n = new BigNumber(this);
-            sd = sd == null || !isValidInt( sd, 1, MAX, 18, 'precision' ) ? null : sd | 0;
-            rm = rm == null || !isValidInt( rm, 0, 8, 18, roundingMode ) ? ROUNDING_MODE : rm | 0;
-            return sd ? round( n, sd, rm ) : n;
-        };
-
-
-        /*
-         * Return a string representing the value of this BigNumber in exponential notation and
-         * rounded using ROUNDING_MODE to dp fixed decimal places.
-         *
-         * [dp] {number} Decimal places. Integer, 0 to MAX inclusive.
-         * [rm] {number} Rounding mode. Integer, 0 to 8 inclusive.
-         *
-         * 'toExponential() decimal places not an integer: {dp}'
-         * 'toExponential() decimal places out of range: {dp}'
-         * 'toExponential() rounding mode not an integer: {rm}'
-         * 'toExponential() rounding mode out of range: {rm}'
-         */
-        P.toExponential = function ( dp, rm ) {
-            return format( this,
-              dp != null && isValidInt( dp, 0, MAX, 19 ) ? ~~dp + 1 : null, rm, 19 );
-        };
-
-
-        /*
-         * Return a string representing the value of this BigNumber in fixed-point notation rounding
-         * to dp fixed decimal places using rounding mode rm, or ROUNDING_MODE if rm is omitted.
-         *
-         * Note: as with JavaScript's number type, (-0).toFixed(0) is '0',
-         * but e.g. (-0.00001).toFixed(0) is '-0'.
-         *
-         * [dp] {number} Decimal places. Integer, 0 to MAX inclusive.
-         * [rm] {number} Rounding mode. Integer, 0 to 8 inclusive.
-         *
-         * 'toFixed() decimal places not an integer: {dp}'
-         * 'toFixed() decimal places out of range: {dp}'
-         * 'toFixed() rounding mode not an integer: {rm}'
-         * 'toFixed() rounding mode out of range: {rm}'
-         */
-        P.toFixed = function ( dp, rm ) {
-            return format( this, dp != null && isValidInt( dp, 0, MAX, 20 )
-              ? ~~dp + this.e + 1 : null, rm, 20 );
-        };
-
-
-        /*
-         * Return a string representing the value of this BigNumber in fixed-point notation rounded
-         * using rm or ROUNDING_MODE to dp decimal places, and formatted according to the properties
-         * of the FORMAT object (see BigNumber.config).
-         *
-         * FORMAT = {
-         *      decimalSeparator : '.',
-         *      groupSeparator : ',',
-         *      groupSize : 3,
-         *      secondaryGroupSize : 0,
-         *      fractionGroupSeparator : '\xA0',    // non-breaking space
-         *      fractionGroupSize : 0
-         * };
-         *
-         * [dp] {number} Decimal places. Integer, 0 to MAX inclusive.
-         * [rm] {number} Rounding mode. Integer, 0 to 8 inclusive.
-         *
-         * 'toFormat() decimal places not an integer: {dp}'
-         * 'toFormat() decimal places out of range: {dp}'
-         * 'toFormat() rounding mode not an integer: {rm}'
-         * 'toFormat() rounding mode out of range: {rm}'
-         */
-        P.toFormat = function ( dp, rm ) {
-            var str = format( this, dp != null && isValidInt( dp, 0, MAX, 21 )
-              ? ~~dp + this.e + 1 : null, rm, 21 );
-
-            if ( this.c ) {
-                var i,
-                    arr = str.split('.'),
-                    g1 = +FORMAT.groupSize,
-                    g2 = +FORMAT.secondaryGroupSize,
-                    groupSeparator = FORMAT.groupSeparator,
-                    intPart = arr[0],
-                    fractionPart = arr[1],
-                    isNeg = this.s < 0,
-                    intDigits = isNeg ? intPart.slice(1) : intPart,
-                    len = intDigits.length;
-
-                if (g2) i = g1, g1 = g2, g2 = i, len -= i;
-
-                if ( g1 > 0 && len > 0 ) {
-                    i = len % g1 || g1;
-                    intPart = intDigits.substr( 0, i );
-
-                    for ( ; i < len; i += g1 ) {
-                        intPart += groupSeparator + intDigits.substr( i, g1 );
-                    }
-
-                    if ( g2 > 0 ) intPart += groupSeparator + intDigits.slice(i);
-                    if (isNeg) intPart = '-' + intPart;
-                }
-
-                str = fractionPart
-                  ? intPart + FORMAT.decimalSeparator + ( ( g2 = +FORMAT.fractionGroupSize )
-                    ? fractionPart.replace( new RegExp( '\\d{' + g2 + '}\\B', 'g' ),
-                      '$&' + FORMAT.fractionGroupSeparator )
-                    : fractionPart )
-                  : intPart;
-            }
-
-            return str;
-        };
-
-
-        /*
-         * Return a string array representing the value of this BigNumber as a simple fraction with
-         * an integer numerator and an integer denominator. The denominator will be a positive
-         * non-zero value less than or equal to the specified maximum denominator. If a maximum
-         * denominator is not specified, the denominator will be the lowest value necessary to
-         * represent the number exactly.
-         *
-         * [md] {number|string|BigNumber} Integer >= 1 and < Infinity. The maximum denominator.
-         *
-         * 'toFraction() max denominator not an integer: {md}'
-         * 'toFraction() max denominator out of range: {md}'
-         */
-        P.toFraction = function (md) {
-            var arr, d0, d2, e, exp, n, n0, q, s,
-                k = ERRORS,
-                x = this,
-                xc = x.c,
-                d = new BigNumber(ONE),
-                n1 = d0 = new BigNumber(ONE),
-                d1 = n0 = new BigNumber(ONE);
-
-            if ( md != null ) {
-                ERRORS = false;
-                n = new BigNumber(md);
-                ERRORS = k;
-
-                if ( !( k = n.isInt() ) || n.lt(ONE) ) {
-
-                    if (ERRORS) {
-                        raise( 22,
-                          'max denominator ' + ( k ? 'out of range' : 'not an integer' ), md );
-                    }
-
-                    // ERRORS is false:
-                    // If md is a finite non-integer >= 1, round it to an integer and use it.
-                    md = !k && n.c && round( n, n.e + 1, 1 ).gte(ONE) ? n : null;
-                }
-            }
-
-            if ( !xc ) return x.toString();
-            s = coeffToString(xc);
-
-            // Determine initial denominator.
-            // d is a power of 10 and the minimum max denominator that specifies the value exactly.
-            e = d.e = s.length - x.e - 1;
-            d.c[0] = POWS_TEN[ ( exp = e % LOG_BASE ) < 0 ? LOG_BASE + exp : exp ];
-            md = !md || n.cmp(d) > 0 ? ( e > 0 ? d : n1 ) : n;
-
-            exp = MAX_EXP;
-            MAX_EXP = 1 / 0;
-            n = new BigNumber(s);
-
-            // n0 = d1 = 0
-            n0.c[0] = 0;
-
-            for ( ; ; )  {
-                q = div( n, d, 0, 1 );
-                d2 = d0.plus( q.times(d1) );
-                if ( d2.cmp(md) == 1 ) break;
-                d0 = d1;
-                d1 = d2;
-                n1 = n0.plus( q.times( d2 = n1 ) );
-                n0 = d2;
-                d = n.minus( q.times( d2 = d ) );
-                n = d2;
-            }
-
-            d2 = div( md.minus(d0), d1, 0, 1 );
-            n0 = n0.plus( d2.times(n1) );
-            d0 = d0.plus( d2.times(d1) );
-            n0.s = n1.s = x.s;
-            e *= 2;
-
-            // Determine which fraction is closer to x, n0/d0 or n1/d1
-            arr = div( n1, d1, e, ROUNDING_MODE ).minus(x).abs().cmp(
-                  div( n0, d0, e, ROUNDING_MODE ).minus(x).abs() ) < 1
-                    ? [ n1.toString(), d1.toString() ]
-                    : [ n0.toString(), d0.toString() ];
-
-            MAX_EXP = exp;
-            return arr;
-        };
-
-
-        /*
-         * Return the value of this BigNumber converted to a number primitive.
-         */
-        P.toNumber = function () {
-            var x = this;
-
-            // Ensure zero has correct sign.
-            return +x || ( x.s ? x.s * 0 : NaN );
-        };
-
-
-        /*
-         * Return a BigNumber whose value is the value of this BigNumber raised to the power n.
-         * If n is negative round according to DECIMAL_PLACES and ROUNDING_MODE.
-         * If POW_PRECISION is not 0, round to POW_PRECISION using ROUNDING_MODE.
-         *
-         * n {number} Integer, -9007199254740992 to 9007199254740992 inclusive.
-         * (Performs 54 loop iterations for n of 9007199254740992.)
-         *
-         * 'pow() exponent not an integer: {n}'
-         * 'pow() exponent out of range: {n}'
-         */
-        P.toPower = P.pow = function (n) {
-            var k, y,
-                i = mathfloor( n < 0 ? -n : +n ),
-                x = this;
-
-            // Pass ±Infinity to Math.pow if exponent is out of range.
-            if ( !isValidInt( n, -MAX_SAFE_INTEGER, MAX_SAFE_INTEGER, 23, 'exponent' ) &&
-              ( !isFinite(n) || i > MAX_SAFE_INTEGER && ( n /= 0 ) ||
-                parseFloat(n) != n && !( n = NaN ) ) ) {
-                return new BigNumber( Math.pow( +x, n ) );
-            }
-
-            // Truncating each coefficient array to a length of k after each multiplication equates
-            // to truncating significant digits to POW_PRECISION + [28, 41], i.e. there will be a
-            // minimum of 28 guard digits retained. (Using + 1.5 would give [9, 21] guard digits.)
-            k = POW_PRECISION ? mathceil( POW_PRECISION / LOG_BASE + 2 ) : 0;
-            y = new BigNumber(ONE);
-
-            for ( ; ; ) {
-
-                if ( i % 2 ) {
-                    y = y.times(x);
-                    if ( !y.c ) break;
-                    if ( k && y.c.length > k ) y.c.length = k;
-                }
-
-                i = mathfloor( i / 2 );
-                if ( !i ) break;
-
-                x = x.times(x);
-                if ( k && x.c && x.c.length > k ) x.c.length = k;
-            }
-
-            if ( n < 0 ) y = ONE.div(y);
-            return k ? round( y, POW_PRECISION, ROUNDING_MODE ) : y;
-        };
-
-
-        /*
-         * Return a string representing the value of this BigNumber rounded to sd significant digits
-         * using rounding mode rm or ROUNDING_MODE. If sd is less than the number of digits
-         * necessary to represent the integer part of the value in fixed-point notation, then use
-         * exponential notation.
-         *
-         * [sd] {number} Significant digits. Integer, 1 to MAX inclusive.
-         * [rm] {number} Rounding mode. Integer, 0 to 8 inclusive.
-         *
-         * 'toPrecision() precision not an integer: {sd}'
-         * 'toPrecision() precision out of range: {sd}'
-         * 'toPrecision() rounding mode not an integer: {rm}'
-         * 'toPrecision() rounding mode out of range: {rm}'
-         */
-        P.toPrecision = function ( sd, rm ) {
-            return format( this, sd != null && isValidInt( sd, 1, MAX, 24, 'precision' )
-              ? sd | 0 : null, rm, 24 );
-        };
-
-
-        /*
-         * Return a string representing the value of this BigNumber in base b, or base 10 if b is
-         * omitted. If a base is specified, including base 10, round according to DECIMAL_PLACES and
-         * ROUNDING_MODE. If a base is not specified, and this BigNumber has a positive exponent
-         * that is equal to or greater than TO_EXP_POS, or a negative exponent equal to or less than
-         * TO_EXP_NEG, return exponential notation.
-         *
-         * [b] {number} Integer, 2 to 64 inclusive.
-         *
-         * 'toString() base not an integer: {b}'
-         * 'toString() base out of range: {b}'
-         */
-        P.toString = function (b) {
-            var str,
-                n = this,
-                s = n.s,
-                e = n.e;
-
-            // Infinity or NaN?
-            if ( e === null ) {
-
-                if (s) {
-                    str = 'Infinity';
-                    if ( s < 0 ) str = '-' + str;
-                } else {
-                    str = 'NaN';
-                }
-            } else {
-                str = coeffToString( n.c );
-
-                if ( b == null || !isValidInt( b, 2, 64, 25, 'base' ) ) {
-                    str = e <= TO_EXP_NEG || e >= TO_EXP_POS
-                      ? toExponential( str, e )
-                      : toFixedPoint( str, e );
-                } else {
-                    str = convertBase( toFixedPoint( str, e ), b | 0, 10, s );
-                }
-
-                if ( s < 0 && n.c[0] ) str = '-' + str;
-            }
-
-            return str;
-        };
-
-
-        /*
-         * Return a new BigNumber whose value is the value of this BigNumber truncated to a whole
-         * number.
-         */
-        P.truncated = P.trunc = function () {
-            return round( new BigNumber(this), this.e + 1, 1 );
-        };
-
-
-
-        /*
-         * Return as toString, but do not accept a base argument.
-         */
-        P.valueOf = P.toJSON = function () {
-            return this.toString();
-        };
-
-
-        // Aliases for BigDecimal methods.
-        //P.add = P.plus;         // P.add included above
-        //P.subtract = P.minus;   // P.sub included above
-        //P.multiply = P.times;   // P.mul included above
-        //P.divide = P.div;
-        //P.remainder = P.mod;
-        //P.compareTo = P.cmp;
-        //P.negate = P.neg;
-
-
-        if ( configObj != null ) BigNumber.config(configObj);
-
-        return BigNumber;
-    }
-
-
-    // PRIVATE HELPER FUNCTIONS
-
-
-    function bitFloor(n) {
-        var i = n | 0;
-        return n > 0 || n === i ? i : i - 1;
-    }
-
-
-    // Return a coefficient array as a string of base 10 digits.
-    function coeffToString(a) {
-        var s, z,
-            i = 1,
-            j = a.length,
-            r = a[0] + '';
-
-        for ( ; i < j; ) {
-            s = a[i++] + '';
-            z = LOG_BASE - s.length;
-            for ( ; z--; s = '0' + s );
-            r += s;
-        }
-
-        // Determine trailing zeros.
-        for ( j = r.length; r.charCodeAt(--j) === 48; );
-        return r.slice( 0, j + 1 || 1 );
-    }
-
-
-    // Compare the value of BigNumbers x and y.
-    function compare( x, y ) {
-        var a, b,
-            xc = x.c,
-            yc = y.c,
-            i = x.s,
-            j = y.s,
-            k = x.e,
-            l = y.e;
-
-        // Either NaN?
-        if ( !i || !j ) return null;
-
-        a = xc && !xc[0];
-        b = yc && !yc[0];
-
-        // Either zero?
-        if ( a || b ) return a ? b ? 0 : -j : i;
-
-        // Signs differ?
-        if ( i != j ) return i;
-
-        a = i < 0;
-        b = k == l;
-
-        // Either Infinity?
-        if ( !xc || !yc ) return b ? 0 : !xc ^ a ? 1 : -1;
-
-        // Compare exponents.
-        if ( !b ) return k > l ^ a ? 1 : -1;
-
-        j = ( k = xc.length ) < ( l = yc.length ) ? k : l;
-
-        // Compare digit by digit.
-        for ( i = 0; i < j; i++ ) if ( xc[i] != yc[i] ) return xc[i] > yc[i] ^ a ? 1 : -1;
-
-        // Compare lengths.
-        return k == l ? 0 : k > l ^ a ? 1 : -1;
-    }
-
-
-    /*
-     * Return true if n is a valid number in range, otherwise false.
-     * Use for argument validation when ERRORS is false.
-     * Note: parseInt('1e+1') == 1 but parseFloat('1e+1') == 10.
-     */
-    function intValidatorNoErrors( n, min, max ) {
-        return ( n = truncate(n) ) >= min && n <= max;
-    }
-
-
-    function isArray(obj) {
-        return Object.prototype.toString.call(obj) == '[object Array]';
-    }
-
-
-    /*
-     * Convert string of baseIn to an array of numbers of baseOut.
-     * Eg. convertBase('255', 10, 16) returns [15, 15].
-     * Eg. convertBase('ff', 16, 10) returns [2, 5, 5].
-     */
-    function toBaseOut( str, baseIn, baseOut ) {
-        var j,
-            arr = [0],
-            arrL,
-            i = 0,
-            len = str.length;
-
-        for ( ; i < len; ) {
-            for ( arrL = arr.length; arrL--; arr[arrL] *= baseIn );
-            arr[ j = 0 ] += ALPHABET.indexOf( str.charAt( i++ ) );
-
-            for ( ; j < arr.length; j++ ) {
-
-                if ( arr[j] > baseOut - 1 ) {
-                    if ( arr[j + 1] == null ) arr[j + 1] = 0;
-                    arr[j + 1] += arr[j] / baseOut | 0;
-                    arr[j] %= baseOut;
-                }
-            }
-        }
-
-        return arr.reverse();
-    }
-
-
-    function toExponential( str, e ) {
-        return ( str.length > 1 ? str.charAt(0) + '.' + str.slice(1) : str ) +
-          ( e < 0 ? 'e' : 'e+' ) + e;
-    }
-
-
-    function toFixedPoint( str, e ) {
-        var len, z;
-
-        // Negative exponent?
-        if ( e < 0 ) {
-
-            // Prepend zeros.
-            for ( z = '0.'; ++e; z += '0' );
-            str = z + str;
-
-        // Positive exponent
-        } else {
-            len = str.length;
-
-            // Append zeros.
-            if ( ++e > len ) {
-                for ( z = '0', e -= len; --e; z += '0' );
-                str += z;
-            } else if ( e < len ) {
-                str = str.slice( 0, e ) + '.' + str.slice(e);
-            }
-        }
-
-        return str;
-    }
-
-
-    function truncate(n) {
-        n = parseFloat(n);
-        return n < 0 ? mathceil(n) : mathfloor(n);
-    }
-
-
-    // EXPORT
-
-
-    BigNumber = another();
-
-    // AMD.
-    if ( typeof define == 'function' && define.amd ) {
-        define( function () { return BigNumber; } );
-
-    // Node and other environments that support module.exports.
-    } else if ( typeof module != 'undefined' && module.exports ) {
-        module.exports = BigNumber;
-        if ( !crypto ) try { crypto = require('crypto'); } catch (e) {}
-
-    // Browser.
-    } else {
-        global.BigNumber = BigNumber;
-    }
-})(this);
+/*! bignumber.js v2.0.3 https://github.com/MikeMcl/bignumber.js/LICENCE */
+
+;(function (global) {
+    'use strict';
+
+    /*
+      bignumber.js v2.0.3
+      A JavaScript library for arbitrary-precision arithmetic.
+      https://github.com/MikeMcl/bignumber.js
+      Copyright (c) 2015 Michael Mclaughlin <M8ch88l@gmail.com>
+      MIT Expat Licence
+    */
+
+
+    var BigNumber, crypto, parseNumeric,
+        isNumeric = /^-?(\d+(\.\d*)?|\.\d+)(e[+-]?\d+)?$/i,
+        mathceil = Math.ceil,
+        mathfloor = Math.floor,
+        notBool = ' not a boolean or binary digit',
+        roundingMode = 'rounding mode',
+        tooManyDigits = 'number type has more than 15 significant digits',
+        ALPHABET = '0123456789abcdefghijklmnopqrstuvwxyzABCDEFGHIJKLMNOPQRSTUVWXYZ$_',
+        BASE = 1e14,
+        LOG_BASE = 14,
+        MAX_SAFE_INTEGER = 0x1fffffffffffff,         // 2^53 - 1
+        // MAX_INT32 = 0x7fffffff,                   // 2^31 - 1
+        POWS_TEN = [1, 10, 100, 1e3, 1e4, 1e5, 1e6, 1e7, 1e8, 1e9, 1e10, 1e11, 1e12, 1e13],
+        SQRT_BASE = 1e7,
+
+        /*
+         * The limit on the value of DECIMAL_PLACES, TO_EXP_NEG, TO_EXP_POS, MIN_EXP, MAX_EXP, and
+         * the arguments to toExponential, toFixed, toFormat, and toPrecision, beyond which an
+         * exception is thrown (if ERRORS is true).
+         */
+        MAX = 1E9;                                   // 0 to MAX_INT32
+
+
+    /*
+     * Create and return a BigNumber constructor.
+     */
+    function another(configObj) {
+        var div,
+
+            // id tracks the caller function, so its name can be included in error messages.
+            id = 0,
+            P = BigNumber.prototype,
+            ONE = new BigNumber(1),
+
+
+            /********************************* EDITABLE DEFAULTS **********************************/
+
+
+            /*
+             * The default values below must be integers within the inclusive ranges stated.
+             * The values can also be changed at run-time using BigNumber.config.
+             */
+
+            // The maximum number of decimal places for operations involving division.
+            DECIMAL_PLACES = 20,                     // 0 to MAX
+
+            /*
+             * The rounding mode used when rounding to the above decimal places, and when using
+             * toExponential, toFixed, toFormat and toPrecision, and round (default value).
+             * UP         0 Away from zero.
+             * DOWN       1 Towards zero.
+             * CEIL       2 Towards +Infinity.
+             * FLOOR      3 Towards -Infinity.
+             * HALF_UP    4 Towards nearest neighbour. If equidistant, up.
+             * HALF_DOWN  5 Towards nearest neighbour. If equidistant, down.
+             * HALF_EVEN  6 Towards nearest neighbour. If equidistant, towards even neighbour.
+             * HALF_CEIL  7 Towards nearest neighbour. If equidistant, towards +Infinity.
+             * HALF_FLOOR 8 Towards nearest neighbour. If equidistant, towards -Infinity.
+             */
+            ROUNDING_MODE = 4,                       // 0 to 8
+
+            // EXPONENTIAL_AT : [TO_EXP_NEG , TO_EXP_POS]
+
+            // The exponent value at and beneath which toString returns exponential notation.
+            // Number type: -7
+            TO_EXP_NEG = -7,                         // 0 to -MAX
+
+            // The exponent value at and above which toString returns exponential notation.
+            // Number type: 21
+            TO_EXP_POS = 21,                         // 0 to MAX
+
+            // RANGE : [MIN_EXP, MAX_EXP]
+
+            // The minimum exponent value, beneath which underflow to zero occurs.
+            // Number type: -324  (5e-324)
+            MIN_EXP = -1e7,                          // -1 to -MAX
+
+            // The maximum exponent value, above which overflow to Infinity occurs.
+            // Number type:  308  (1.7976931348623157e+308)
+            // For MAX_EXP > 1e7, e.g. new BigNumber('1e100000000').plus(1) may be slow.
+            MAX_EXP = 1e7,                           // 1 to MAX
+
+            // Whether BigNumber Errors are ever thrown.
+            ERRORS = true,                           // true or false
+
+            // Change to intValidatorNoErrors if ERRORS is false.
+            isValidInt = intValidatorWithErrors,     // intValidatorWithErrors/intValidatorNoErrors
+
+            // Whether to use cryptographically-secure random number generation, if available.
+            CRYPTO = false,                          // true or false
+
+            /*
+             * The modulo mode used when calculating the modulus: a mod n.
+             * The quotient (q = a / n) is calculated according to the corresponding rounding mode.
+             * The remainder (r) is calculated as: r = a - n * q.
+             *
+             * UP        0 The remainder is positive if the dividend is negative, else is negative.
+             * DOWN      1 The remainder has the same sign as the dividend.
+             *             This modulo mode is commonly known as 'truncated division' and is
+             *             equivalent to (a % n) in JavaScript.
+             * FLOOR     3 The remainder has the same sign as the divisor (Python %).
+             * HALF_EVEN 6 This modulo mode implements the IEEE 754 remainder function.
+             * EUCLID    9 Euclidian division. q = sign(n) * floor(a / abs(n)).
+             *             The remainder is always positive.
+             *
+             * The truncated division, floored division, Euclidian division and IEEE 754 remainder
+             * modes are commonly used for the modulus operation.
+             * Although the other rounding modes can also be used, they may not give useful results.
+             */
+            MODULO_MODE = 1,                         // 0 to 9
+
+            // The maximum number of significant digits of the result of the toPower operation.
+            // If POW_PRECISION is 0, there will be unlimited significant digits.
+            POW_PRECISION = 100,                     // 0 to MAX
+
+            // The format specification used by the BigNumber.prototype.toFormat method.
+            FORMAT = {
+                decimalSeparator: '.',
+                groupSeparator: ',',
+                groupSize: 3,
+                secondaryGroupSize: 0,
+                fractionGroupSeparator: '\xA0',      // non-breaking space
+                fractionGroupSize: 0
+            };
+
+
+        /******************************************************************************************/
+
+
+        // CONSTRUCTOR
+
+
+        /*
+         * The BigNumber constructor and exported function.
+         * Create and return a new instance of a BigNumber object.
+         *
+         * n {number|string|BigNumber} A numeric value.
+         * [b] {number} The base of n. Integer, 2 to 64 inclusive.
+         */
+        function BigNumber( n, b ) {
+            var c, e, i, num, len, str,
+                x = this;
+
+            // Enable constructor usage without new.
+            if ( !( x instanceof BigNumber ) ) {
+
+                // 'BigNumber() constructor call without new: {n}'
+                if (ERRORS) raise( 26, 'constructor call without new', n );
+                return new BigNumber( n, b );
+            }
+
+            // 'new BigNumber() base not an integer: {b}'
+            // 'new BigNumber() base out of range: {b}'
+            if ( b == null || !isValidInt( b, 2, 64, id, 'base' ) ) {
+
+                // Duplicate.
+                if ( n instanceof BigNumber ) {
+                    x.s = n.s;
+                    x.e = n.e;
+                    x.c = ( n = n.c ) ? n.slice() : n;
+                    id = 0;
+                    return;
+                }
+
+                if ( ( num = typeof n == 'number' ) && n * 0 == 0 ) {
+                    x.s = 1 / n < 0 ? ( n = -n, -1 ) : 1;
+
+                    // Fast path for integers.
+                    if ( n === ~~n ) {
+                        for ( e = 0, i = n; i >= 10; i /= 10, e++ );
+                        x.e = e;
+                        x.c = [n];
+                        id = 0;
+                        return;
+                    }
+
+                    str = n + '';
+                } else {
+                    if ( !isNumeric.test( str = n + '' ) ) return parseNumeric( x, str, num );
+                    x.s = str.charCodeAt(0) === 45 ? ( str = str.slice(1), -1 ) : 1;
+                }
+            } else {
+                b = b | 0;
+                str = n + '';
+
+                // Ensure return value is rounded to DECIMAL_PLACES as with other bases.
+                // Allow exponential notation to be used with base 10 argument.
+                if ( b == 10 ) {
+                    x = new BigNumber( n instanceof BigNumber ? n : str );
+                    return round( x, DECIMAL_PLACES + x.e + 1, ROUNDING_MODE );
+                }
+
+                // Avoid potential interpretation of Infinity and NaN as base 44+ values.
+                // Any number in exponential form will fail due to the [Ee][+-].
+                if ( ( num = typeof n == 'number' ) && n * 0 != 0 ||
+                  !( new RegExp( '^-?' + ( c = '[' + ALPHABET.slice( 0, b ) + ']+' ) +
+                    '(?:\\.' + c + ')?$',b < 37 ? 'i' : '' ) ).test(str) ) {
+                    return parseNumeric( x, str, num, b );
+                }
+
+                if (num) {
+                    x.s = 1 / n < 0 ? ( str = str.slice(1), -1 ) : 1;
+
+                    if ( ERRORS && str.replace( /^0\.0*|\./, '' ).length > 15 ) {
+
+                        // 'new BigNumber() number type has more than 15 significant digits: {n}'
+                        raise( id, tooManyDigits, n );
+                    }
+
+                    // Prevent later check for length on converted number.
+                    num = false;
+                } else {
+                    x.s = str.charCodeAt(0) === 45 ? ( str = str.slice(1), -1 ) : 1;
+                }
+
+                str = convertBase( str, 10, b, x.s );
+            }
+
+            // Decimal point?
+            if ( ( e = str.indexOf('.') ) > -1 ) str = str.replace( '.', '' );
+
+            // Exponential form?
+            if ( ( i = str.search( /e/i ) ) > 0 ) {
+
+                // Determine exponent.
+                if ( e < 0 ) e = i;
+                e += +str.slice( i + 1 );
+                str = str.substring( 0, i );
+            } else if ( e < 0 ) {
+
+                // Integer.
+                e = str.length;
+            }
+
+            // Determine leading zeros.
+            for ( i = 0; str.charCodeAt(i) === 48; i++ );
+
+            // Determine trailing zeros.
+            for ( len = str.length; str.charCodeAt(--len) === 48; );
+            str = str.slice( i, len + 1 );
+
+            if (str) {
+                len = str.length;
+
+                // Disallow numbers with over 15 significant digits if number type.
+                // 'new BigNumber() number type has more than 15 significant digits: {n}'
+                if ( num && ERRORS && len > 15 ) raise( id, tooManyDigits, x.s * n );
+
+                e = e - i - 1;
+
+                 // Overflow?
+                if ( e > MAX_EXP ) {
+
+                    // Infinity.
+                    x.c = x.e = null;
+
+                // Underflow?
+                } else if ( e < MIN_EXP ) {
+
+                    // Zero.
+                    x.c = [ x.e = 0 ];
+                } else {
+                    x.e = e;
+                    x.c = [];
+
+                    // Transform base
+
+                    // e is the base 10 exponent.
+                    // i is where to slice str to get the first element of the coefficient array.
+                    i = ( e + 1 ) % LOG_BASE;
+                    if ( e < 0 ) i += LOG_BASE;
+
+                    if ( i < len ) {
+                        if (i) x.c.push( +str.slice( 0, i ) );
+
+                        for ( len -= LOG_BASE; i < len; ) {
+                            x.c.push( +str.slice( i, i += LOG_BASE ) );
+                        }
+
+                        str = str.slice(i);
+                        i = LOG_BASE - str.length;
+                    } else {
+                        i -= len;
+                    }
+
+                    for ( ; i--; str += '0' );
+                    x.c.push( +str );
+                }
+            } else {
+
+                // Zero.
+                x.c = [ x.e = 0 ];
+            }
+
+            id = 0;
+        }
+
+
+        // CONSTRUCTOR PROPERTIES
+
+
+        BigNumber.another = another;
+
+        BigNumber.ROUND_UP = 0;
+        BigNumber.ROUND_DOWN = 1;
+        BigNumber.ROUND_CEIL = 2;
+        BigNumber.ROUND_FLOOR = 3;
+        BigNumber.ROUND_HALF_UP = 4;
+        BigNumber.ROUND_HALF_DOWN = 5;
+        BigNumber.ROUND_HALF_EVEN = 6;
+        BigNumber.ROUND_HALF_CEIL = 7;
+        BigNumber.ROUND_HALF_FLOOR = 8;
+        BigNumber.EUCLID = 9;
+
+
+        /*
+         * Configure infrequently-changing library-wide settings.
+         *
+         * Accept an object or an argument list, with one or many of the following properties or
+         * parameters respectively:
+         *
+         *   DECIMAL_PLACES  {number}  Integer, 0 to MAX inclusive
+         *   ROUNDING_MODE   {number}  Integer, 0 to 8 inclusive
+         *   EXPONENTIAL_AT  {number|number[]}  Integer, -MAX to MAX inclusive or
+         *                                      [integer -MAX to 0 incl., 0 to MAX incl.]
+         *   RANGE           {number|number[]}  Non-zero integer, -MAX to MAX inclusive or
+         *                                      [integer -MAX to -1 incl., integer 1 to MAX incl.]
+         *   ERRORS          {boolean|number}   true, false, 1 or 0
+         *   CRYPTO          {boolean|number}   true, false, 1 or 0
+         *   MODULO_MODE     {number}           0 to 9 inclusive
+         *   POW_PRECISION   {number}           0 to MAX inclusive
+         *   FORMAT          {object}           See BigNumber.prototype.toFormat
+         *      decimalSeparator       {string}
+         *      groupSeparator         {string}
+         *      groupSize              {number}
+         *      secondaryGroupSize     {number}
+         *      fractionGroupSeparator {string}
+         *      fractionGroupSize      {number}
+         *
+         * (The values assigned to the above FORMAT object properties are not checked for validity.)
+         *
+         * E.g.
+         * BigNumber.config(20, 4) is equivalent to
+         * BigNumber.config({ DECIMAL_PLACES : 20, ROUNDING_MODE : 4 })
+         *
+         * Ignore properties/parameters set to null or undefined.
+         * Return an object with the properties current values.
+         */
+        BigNumber.config = function () {
+            var v, p,
+                i = 0,
+                r = {},
+                a = arguments,
+                o = a[0],
+                has = o && typeof o == 'object'
+                  ? function () { if ( o.hasOwnProperty(p) ) return ( v = o[p] ) != null; }
+                  : function () { if ( a.length > i ) return ( v = a[i++] ) != null; };
+
+            // DECIMAL_PLACES {number} Integer, 0 to MAX inclusive.
+            // 'config() DECIMAL_PLACES not an integer: {v}'
+            // 'config() DECIMAL_PLACES out of range: {v}'
+            if ( has( p = 'DECIMAL_PLACES' ) && isValidInt( v, 0, MAX, 2, p ) ) {
+                DECIMAL_PLACES = v | 0;
+            }
+            r[p] = DECIMAL_PLACES;
+
+            // ROUNDING_MODE {number} Integer, 0 to 8 inclusive.
+            // 'config() ROUNDING_MODE not an integer: {v}'
+            // 'config() ROUNDING_MODE out of range: {v}'
+            if ( has( p = 'ROUNDING_MODE' ) && isValidInt( v, 0, 8, 2, p ) ) {
+                ROUNDING_MODE = v | 0;
+            }
+            r[p] = ROUNDING_MODE;
+
+            // EXPONENTIAL_AT {number|number[]}
+            // Integer, -MAX to MAX inclusive or [integer -MAX to 0 inclusive, 0 to MAX inclusive].
+            // 'config() EXPONENTIAL_AT not an integer: {v}'
+            // 'config() EXPONENTIAL_AT out of range: {v}'
+            if ( has( p = 'EXPONENTIAL_AT' ) ) {
+
+                if ( isArray(v) ) {
+                    if ( isValidInt( v[0], -MAX, 0, 2, p ) && isValidInt( v[1], 0, MAX, 2, p ) ) {
+                        TO_EXP_NEG = v[0] | 0;
+                        TO_EXP_POS = v[1] | 0;
+                    }
+                } else if ( isValidInt( v, -MAX, MAX, 2, p ) ) {
+                    TO_EXP_NEG = -( TO_EXP_POS = ( v < 0 ? -v : v ) | 0 );
+                }
+            }
+            r[p] = [ TO_EXP_NEG, TO_EXP_POS ];
+
+            // RANGE {number|number[]} Non-zero integer, -MAX to MAX inclusive or
+            // [integer -MAX to -1 inclusive, integer 1 to MAX inclusive].
+            // 'config() RANGE not an integer: {v}'
+            // 'config() RANGE cannot be zero: {v}'
+            // 'config() RANGE out of range: {v}'
+            if ( has( p = 'RANGE' ) ) {
+
+                if ( isArray(v) ) {
+                    if ( isValidInt( v[0], -MAX, -1, 2, p ) && isValidInt( v[1], 1, MAX, 2, p ) ) {
+                        MIN_EXP = v[0] | 0;
+                        MAX_EXP = v[1] | 0;
+                    }
+                } else if ( isValidInt( v, -MAX, MAX, 2, p ) ) {
+                    if ( v | 0 ) MIN_EXP = -( MAX_EXP = ( v < 0 ? -v : v ) | 0 );
+                    else if (ERRORS) raise( 2, p + ' cannot be zero', v );
+                }
+            }
+            r[p] = [ MIN_EXP, MAX_EXP ];
+
+            // ERRORS {boolean|number} true, false, 1 or 0.
+            // 'config() ERRORS not a boolean or binary digit: {v}'
+            if ( has( p = 'ERRORS' ) ) {
+
+                if ( v === !!v || v === 1 || v === 0 ) {
+                    id = 0;
+                    isValidInt = ( ERRORS = !!v ) ? intValidatorWithErrors : intValidatorNoErrors;
+                } else if (ERRORS) {
+                    raise( 2, p + notBool, v );
+                }
+            }
+            r[p] = ERRORS;
+
+            // CRYPTO {boolean|number} true, false, 1 or 0.
+            // 'config() CRYPTO not a boolean or binary digit: {v}'
+            // 'config() crypto unavailable: {crypto}'
+            if ( has( p = 'CRYPTO' ) ) {
+
+                if ( v === !!v || v === 1 || v === 0 ) {
+                    CRYPTO = !!( v && crypto && typeof crypto == 'object' );
+                    if ( v && !CRYPTO && ERRORS ) raise( 2, 'crypto unavailable', crypto );
+                } else if (ERRORS) {
+                    raise( 2, p + notBool, v );
+                }
+            }
+            r[p] = CRYPTO;
+
+            // MODULO_MODE {number} Integer, 0 to 9 inclusive.
+            // 'config() MODULO_MODE not an integer: {v}'
+            // 'config() MODULO_MODE out of range: {v}'
+            if ( has( p = 'MODULO_MODE' ) && isValidInt( v, 0, 9, 2, p ) ) {
+                MODULO_MODE = v | 0;
+            }
+            r[p] = MODULO_MODE;
+
+            // POW_PRECISION {number} Integer, 0 to MAX inclusive.
+            // 'config() POW_PRECISION not an integer: {v}'
+            // 'config() POW_PRECISION out of range: {v}'
+            if ( has( p = 'POW_PRECISION' ) && isValidInt( v, 0, MAX, 2, p ) ) {
+                POW_PRECISION = v | 0;
+            }
+            r[p] = POW_PRECISION;
+
+            // FORMAT {object}
+            // 'config() FORMAT not an object: {v}'
+            if ( has( p = 'FORMAT' ) ) {
+
+                if ( typeof v == 'object' ) {
+                    FORMAT = v;
+                } else if (ERRORS) {
+                    raise( 2, p + ' not an object', v );
+                }
+            }
+            r[p] = FORMAT;
+
+            return r;
+        };
+
+
+        /*
+         * Return a new BigNumber whose value is the maximum of the arguments.
+         *
+         * arguments {number|string|BigNumber}
+         */
+        BigNumber.max = function () { return maxOrMin( arguments, P.lt ); };
+
+
+        /*
+         * Return a new BigNumber whose value is the minimum of the arguments.
+         *
+         * arguments {number|string|BigNumber}
+         */
+        BigNumber.min = function () { return maxOrMin( arguments, P.gt ); };
+
+
+        /*
+         * Return a new BigNumber with a random value equal to or greater than 0 and less than 1,
+         * and with dp, or DECIMAL_PLACES if dp is omitted, decimal places (or less if trailing
+         * zeros are produced).
+         *
+         * [dp] {number} Decimal places. Integer, 0 to MAX inclusive.
+         *
+         * 'random() decimal places not an integer: {dp}'
+         * 'random() decimal places out of range: {dp}'
+         * 'random() crypto unavailable: {crypto}'
+         */
+        BigNumber.random = (function () {
+            var pow2_53 = 0x20000000000000;
+
+            // Return a 53 bit integer n, where 0 <= n < 9007199254740992.
+            // Check if Math.random() produces more than 32 bits of randomness.
+            // If it does, assume at least 53 bits are produced, otherwise assume at least 30 bits.
+            // 0x40000000 is 2^30, 0x800000 is 2^23, 0x1fffff is 2^21 - 1.
+            var random53bitInt = (Math.random() * pow2_53) & 0x1fffff
+              ? function () { return mathfloor( Math.random() * pow2_53 ); }
+              : function () { return ((Math.random() * 0x40000000 | 0) * 0x800000) +
+                  (Math.random() * 0x800000 | 0); };
+
+            return function (dp) {
+                var a, b, e, k, v,
+                    i = 0,
+                    c = [],
+                    rand = new BigNumber(ONE);
+
+                dp = dp == null || !isValidInt( dp, 0, MAX, 14 ) ? DECIMAL_PLACES : dp | 0;
+                k = mathceil( dp / LOG_BASE );
+
+                if (CRYPTO) {
+
+                    // Browsers supporting crypto.getRandomValues.
+                    if ( crypto && crypto.getRandomValues ) {
+
+                        a = crypto.getRandomValues( new Uint32Array( k *= 2 ) );
+
+                        for ( ; i < k; ) {
+
+                            // 53 bits:
+                            // ((Math.pow(2, 32) - 1) * Math.pow(2, 21)).toString(2)
+                            // 11111 11111111 11111111 11111111 11100000 00000000 00000000
+                            // ((Math.pow(2, 32) - 1) >>> 11).toString(2)
+                            //                                     11111 11111111 11111111
+                            // 0x20000 is 2^21.
+                            v = a[i] * 0x20000 + (a[i + 1] >>> 11);
+
+                            // Rejection sampling:
+                            // 0 <= v < 9007199254740992
+                            // Probability that v >= 9e15, is
+                            // 7199254740992 / 9007199254740992 ~= 0.0008, i.e. 1 in 1251
+                            if ( v >= 9e15 ) {
+                                b = crypto.getRandomValues( new Uint32Array(2) );
+                                a[i] = b[0];
+                                a[i + 1] = b[1];
+                            } else {
+
+                                // 0 <= v <= 8999999999999999
+                                // 0 <= (v % 1e14) <= 99999999999999
+                                c.push( v % 1e14 );
+                                i += 2;
+                            }
+                        }
+                        i = k / 2;
+
+                    // Node.js supporting crypto.randomBytes.
+                    } else if ( crypto && crypto.randomBytes ) {
+
+                        // buffer
+                        a = crypto.randomBytes( k *= 7 );
+
+                        for ( ; i < k; ) {
+
+                            // 0x1000000000000 is 2^48, 0x10000000000 is 2^40
+                            // 0x100000000 is 2^32, 0x1000000 is 2^24
+                            // 11111 11111111 11111111 11111111 11111111 11111111 11111111
+                            // 0 <= v < 9007199254740992
+                            v = ( ( a[i] & 31 ) * 0x1000000000000 ) + ( a[i + 1] * 0x10000000000 ) +
+                                  ( a[i + 2] * 0x100000000 ) + ( a[i + 3] * 0x1000000 ) +
+                                  ( a[i + 4] << 16 ) + ( a[i + 5] << 8 ) + a[i + 6];
+
+                            if ( v >= 9e15 ) {
+                                crypto.randomBytes(7).copy( a, i );
+                            } else {
+
+                                // 0 <= (v % 1e14) <= 99999999999999
+                                c.push( v % 1e14 );
+                                i += 7;
+                            }
+                        }
+                        i = k / 7;
+                    } else if (ERRORS) {
+                        raise( 14, 'crypto unavailable', crypto );
+                    }
+                }
+
+                // Use Math.random: CRYPTO is false or crypto is unavailable and ERRORS is false.
+                if (!i) {
+
+                    for ( ; i < k; ) {
+                        v = random53bitInt();
+                        if ( v < 9e15 ) c[i++] = v % 1e14;
+                    }
+                }
+
+                k = c[--i];
+                dp %= LOG_BASE;
+
+                // Convert trailing digits to zeros according to dp.
+                if ( k && dp ) {
+                    v = POWS_TEN[LOG_BASE - dp];
+                    c[i] = mathfloor( k / v ) * v;
+                }
+
+                // Remove trailing elements which are zero.
+                for ( ; c[i] === 0; c.pop(), i-- );
+
+                // Zero?
+                if ( i < 0 ) {
+                    c = [ e = 0 ];
+                } else {
+
+                    // Remove leading elements which are zero and adjust exponent accordingly.
+                    for ( e = -1 ; c[0] === 0; c.shift(), e -= LOG_BASE);
+
+                    // Count the digits of the first element of c to determine leading zeros, and...
+                    for ( i = 1, v = c[0]; v >= 10; v /= 10, i++);
+
+                    // adjust the exponent accordingly.
+                    if ( i < LOG_BASE ) e -= LOG_BASE - i;
+                }
+
+                rand.e = e;
+                rand.c = c;
+                return rand;
+            };
+        })();
+
+
+        // PRIVATE FUNCTIONS
+
+
+        // Convert a numeric string of baseIn to a numeric string of baseOut.
+        function convertBase( str, baseOut, baseIn, sign ) {
+            var d, e, k, r, x, xc, y,
+                i = str.indexOf( '.' ),
+                dp = DECIMAL_PLACES,
+                rm = ROUNDING_MODE;
+
+            if ( baseIn < 37 ) str = str.toLowerCase();
+
+            // Non-integer.
+            if ( i >= 0 ) {
+                k = POW_PRECISION;
+
+                // Unlimited precision.
+                POW_PRECISION = 0;
+                str = str.replace( '.', '' );
+                y = new BigNumber(baseIn);
+                x = y.pow( str.length - i );
+                POW_PRECISION = k;
+
+                // Convert str as if an integer, then restore the fraction part by dividing the
+                // result by its base raised to a power.
+                y.c = toBaseOut( toFixedPoint( coeffToString( x.c ), x.e ), 10, baseOut );
+                y.e = y.c.length;
+            }
+
+            // Convert the number as integer.
+            xc = toBaseOut( str, baseIn, baseOut );
+            e = k = xc.length;
+
+            // Remove trailing zeros.
+            for ( ; xc[--k] == 0; xc.pop() );
+            if ( !xc[0] ) return '0';
+
+            if ( i < 0 ) {
+                --e;
+            } else {
+                x.c = xc;
+                x.e = e;
+
+                // sign is needed for correct rounding.
+                x.s = sign;
+                x = div( x, y, dp, rm, baseOut );
+                xc = x.c;
+                r = x.r;
+                e = x.e;
+            }
+
+            d = e + dp + 1;
+
+            // The rounding digit, i.e. the digit to the right of the digit that may be rounded up.
+            i = xc[d];
+            k = baseOut / 2;
+            r = r || d < 0 || xc[d + 1] != null;
+
+            r = rm < 4 ? ( i != null || r ) && ( rm == 0 || rm == ( x.s < 0 ? 3 : 2 ) )
+                       : i > k || i == k &&( rm == 4 || r || rm == 6 && xc[d - 1] & 1 ||
+                         rm == ( x.s < 0 ? 8 : 7 ) );
+
+            if ( d < 1 || !xc[0] ) {
+
+                // 1^-dp or 0.
+                str = r ? toFixedPoint( '1', -dp ) : '0';
+            } else {
+                xc.length = d;
+
+                if (r) {
+
+                    // Rounding up may mean the previous digit has to be rounded up and so on.
+                    for ( --baseOut; ++xc[--d] > baseOut; ) {
+                        xc[d] = 0;
+
+                        if ( !d ) {
+                            ++e;
+                            xc.unshift(1);
+                        }
+                    }
+                }
+
+                // Determine trailing zeros.
+                for ( k = xc.length; !xc[--k]; );
+
+                // E.g. [4, 11, 15] becomes 4bf.
+                for ( i = 0, str = ''; i <= k; str += ALPHABET.charAt( xc[i++] ) );
+                str = toFixedPoint( str, e );
+            }
+
+            // The caller will add the sign.
+            return str;
+        }
+
+
+        // Perform division in the specified base. Called by div and convertBase.
+        div = (function () {
+
+            // Assume non-zero x and k.
+            function multiply( x, k, base ) {
+                var m, temp, xlo, xhi,
+                    carry = 0,
+                    i = x.length,
+                    klo = k % SQRT_BASE,
+                    khi = k / SQRT_BASE | 0;
+
+                for ( x = x.slice(); i--; ) {
+                    xlo = x[i] % SQRT_BASE;
+                    xhi = x[i] / SQRT_BASE | 0;
+                    m = khi * xlo + xhi * klo;
+                    temp = klo * xlo + ( ( m % SQRT_BASE ) * SQRT_BASE ) + carry;
+                    carry = ( temp / base | 0 ) + ( m / SQRT_BASE | 0 ) + khi * xhi;
+                    x[i] = temp % base;
+                }
+
+                if (carry) x.unshift(carry);
+
+                return x;
+            }
+
+            function compare( a, b, aL, bL ) {
+                var i, cmp;
+
+                if ( aL != bL ) {
+                    cmp = aL > bL ? 1 : -1;
+                } else {
+
+                    for ( i = cmp = 0; i < aL; i++ ) {
+
+                        if ( a[i] != b[i] ) {
+                            cmp = a[i] > b[i] ? 1 : -1;
+                            break;
+                        }
+                    }
+                }
+                return cmp;
+            }
+
+            function subtract( a, b, aL, base ) {
+                var i = 0;
+
+                // Subtract b from a.
+                for ( ; aL--; ) {
+                    a[aL] -= i;
+                    i = a[aL] < b[aL] ? 1 : 0;
+                    a[aL] = i * base + a[aL] - b[aL];
+                }
+
+                // Remove leading zeros.
+                for ( ; !a[0] && a.length > 1; a.shift() );
+            }
+
+            // x: dividend, y: divisor.
+            return function ( x, y, dp, rm, base ) {
+                var cmp, e, i, more, n, prod, prodL, q, qc, rem, remL, rem0, xi, xL, yc0,
+                    yL, yz,
+                    s = x.s == y.s ? 1 : -1,
+                    xc = x.c,
+                    yc = y.c;
+
+                // Either NaN, Infinity or 0?
+                if ( !xc || !xc[0] || !yc || !yc[0] ) {
+
+                    return new BigNumber(
+
+                      // Return NaN if either NaN, or both Infinity or 0.
+                      !x.s || !y.s || ( xc ? yc && xc[0] == yc[0] : !yc ) ? NaN :
+
+                        // Return ±0 if x is ±0 or y is ±Infinity, or return ±Infinity as y is ±0.
+                        xc && xc[0] == 0 || !yc ? s * 0 : s / 0
+                    );
+                }
+
+                q = new BigNumber(s);
+                qc = q.c = [];
+                e = x.e - y.e;
+                s = dp + e + 1;
+
+                if ( !base ) {
+                    base = BASE;
+                    e = bitFloor( x.e / LOG_BASE ) - bitFloor( y.e / LOG_BASE );
+                    s = s / LOG_BASE | 0;
+                }
+
+                // Result exponent may be one less then the current value of e.
+                // The coefficients of the BigNumbers from convertBase may have trailing zeros.
+                for ( i = 0; yc[i] == ( xc[i] || 0 ); i++ );
+                if ( yc[i] > ( xc[i] || 0 ) ) e--;
+
+                if ( s < 0 ) {
+                    qc.push(1);
+                    more = true;
+                } else {
+                    xL = xc.length;
+                    yL = yc.length;
+                    i = 0;
+                    s += 2;
+
+                    // Normalise xc and yc so highest order digit of yc is >= base/2
+
+                    n = mathfloor( base / ( yc[0] + 1 ) );
+
+                    if ( n > 1 ) {
+                        yc = multiply( yc, n, base );
+                        xc = multiply( xc, n, base );
+                        yL = yc.length;
+                        xL = xc.length;
+                    }
+
+                    xi = yL;
+                    rem = xc.slice( 0, yL );
+                    remL = rem.length;
+
+                    // Add zeros to make remainder as long as divisor.
+                    for ( ; remL < yL; rem[remL++] = 0 );
+                    yz = yc.slice();
+                    yz.unshift(0);
+                    yc0 = yc[0];
+                    if ( yc[1] >= base / 2 ) yc0++;
+
+                    do {
+                        n = 0;
+
+                        // Compare divisor and remainder.
+                        cmp = compare( yc, rem, yL, remL );
+
+                        // If divisor < remainder.
+                        if ( cmp < 0 ) {
+
+                            // Calculate trial digit, n.
+
+                            rem0 = rem[0];
+                            if ( yL != remL ) rem0 = rem0 * base + ( rem[1] || 0 );
+
+                            // n is how many times the divisor goes into the current remainder.
+                            n = mathfloor( rem0 / yc0 );
+
+                            //  Algorithm:
+                            //  1. product = divisor * trial digit (n)
+                            //  2. if product > remainder: product -= divisor, n--
+                            //  3. remainder -= product
+                            //  4. if product was < remainder at 2:
+                            //    5. compare new remainder and divisor
+                            //    6. If remainder > divisor: remainder -= divisor, n++
+
+                            if ( n > 1 ) {
+                                if ( n >= base ) n = base - 1;
+
+                                // product = divisor * trial digit.
+                                prod = multiply( yc, n, base );
+                                prodL = prod.length;
+                                remL = rem.length;
+
+                                // Compare product and remainder.
+                                cmp = compare( prod, rem, prodL, remL );
+
+                                // product > remainder.
+                                if ( cmp == 1 ) {
+                                    n--;
+
+                                    // Subtract divisor from product.
+                                    subtract( prod, yL < prodL ? yz : yc, prodL, base );
+                                }
+                            } else {
+
+                                // cmp is -1.
+                                // If n is 0, there is no need to compare yc and rem again
+                                // below, so change cmp to 1 to avoid it.
+                                // If n is 1, compare yc and rem again below.
+                                if ( n == 0 ) cmp = n = 1;
+                                prod = yc.slice();
+                            }
+
+                            prodL = prod.length;
+                            if ( prodL < remL ) prod.unshift(0);
+
+                            // Subtract product from remainder.
+                            subtract( rem, prod, remL, base );
+
+                            // If product was < previous remainder.
+                            if ( cmp == -1 ) {
+                                remL = rem.length;
+
+                                // Compare divisor and new remainder.
+                                cmp = compare( yc, rem, yL, remL );
+
+                                // If divisor < new remainder, subtract divisor from remainder.
+                                if ( cmp < 1 ) {
+                                    n++;
+
+                                    // Subtract divisor from remainder.
+                                    subtract( rem, yL < remL ? yz : yc, remL, base );
+                                }
+                            }
+                            remL = rem.length;
+                        } else if ( cmp === 0 ) {
+                            n++;
+                            rem = [0];
+                        }
+                        // if cmp === 1, n will be 0
+
+                        // Add the next digit, n, to the result array.
+                        qc[i++] = n;
+
+                        // Update the remainder.
+                        if ( cmp && rem[0] ) {
+                            rem[remL++] = xc[xi] || 0;
+                        } else {
+                            rem = [ xc[xi] ];
+                            remL = 1;
+                        }
+                    } while ( ( xi++ < xL || rem[0] != null ) && s-- );
+
+                    more = rem[0] != null;
+
+                    // Leading zero?
+                    if ( !qc[0] ) qc.shift();
+                }
+
+                if ( base == BASE ) {
+
+                    // To calculate q.e, first get the number of digits of qc[0].
+                    for ( i = 1, s = qc[0]; s >= 10; s /= 10, i++ );
+                    round( q, dp + ( q.e = i + e * LOG_BASE - 1 ) + 1, rm, more );
+
+                // Caller is convertBase.
+                } else {
+                    q.e = e;
+                    q.r = +more;
+                }
+
+                return q;
+            };
+        })();
+
+
+        /*
+         * Return a string representing the value of BigNumber n in fixed-point or exponential
+         * notation rounded to the specified decimal places or significant digits.
+         *
+         * n is a BigNumber.
+         * i is the index of the last digit required (i.e. the digit that may be rounded up).
+         * rm is the rounding mode.
+         * caller is caller id: toExponential 19, toFixed 20, toFormat 21, toPrecision 24.
+         */
+        function format( n, i, rm, caller ) {
+            var c0, e, ne, len, str;
+
+            rm = rm != null && isValidInt( rm, 0, 8, caller, roundingMode )
+              ? rm | 0 : ROUNDING_MODE;
+
+            if ( !n.c ) return n.toString();
+            c0 = n.c[0];
+            ne = n.e;
+
+            if ( i == null ) {
+                str = coeffToString( n.c );
+                str = caller == 19 || caller == 24 && ne <= TO_EXP_NEG
+                  ? toExponential( str, ne )
+                  : toFixedPoint( str, ne );
+            } else {
+                n = round( new BigNumber(n), i, rm );
+
+                // n.e may have changed if the value was rounded up.
+                e = n.e;
+
+                str = coeffToString( n.c );
+                len = str.length;
+
+                // toPrecision returns exponential notation if the number of significant digits
+                // specified is less than the number of digits necessary to represent the integer
+                // part of the value in fixed-point notation.
+
+                // Exponential notation.
+                if ( caller == 19 || caller == 24 && ( i <= e || e <= TO_EXP_NEG ) ) {
+
+                    // Append zeros?
+                    for ( ; len < i; str += '0', len++ );
+                    str = toExponential( str, e );
+
+                // Fixed-point notation.
+                } else {
+                    i -= ne;
+                    str = toFixedPoint( str, e );
+
+                    // Append zeros?
+                    if ( e + 1 > len ) {
+                        if ( --i > 0 ) for ( str += '.'; i--; str += '0' );
+                    } else {
+                        i += e - len;
+                        if ( i > 0 ) {
+                            if ( e + 1 == len ) str += '.';
+                            for ( ; i--; str += '0' );
+                        }
+                    }
+                }
+            }
+
+            return n.s < 0 && c0 ? '-' + str : str;
+        }
+
+
+        // Handle BigNumber.max and BigNumber.min.
+        function maxOrMin( args, method ) {
+            var m, n,
+                i = 0;
+
+            if ( isArray( args[0] ) ) args = args[0];
+            m = new BigNumber( args[0] );
+
+            for ( ; ++i < args.length; ) {
+                n = new BigNumber( args[i] );
+
+                // If any number is NaN, return NaN.
+                if ( !n.s ) {
+                    m = n;
+                    break;
+                } else if ( method.call( m, n ) ) {
+                    m = n;
+                }
+            }
+
+            return m;
+        }
+
+
+        /*
+         * Return true if n is an integer in range, otherwise throw.
+         * Use for argument validation when ERRORS is true.
+         */
+        function intValidatorWithErrors( n, min, max, caller, name ) {
+            if ( n < min || n > max || n != truncate(n) ) {
+                raise( caller, ( name || 'decimal places' ) +
+                  ( n < min || n > max ? ' out of range' : ' not an integer' ), n );
+            }
+
+            return true;
+        }
+
+
+        /*
+         * Strip trailing zeros, calculate base 10 exponent and check against MIN_EXP and MAX_EXP.
+         * Called by minus, plus and times.
+         */
+        function normalise( n, c, e ) {
+            var i = 1,
+                j = c.length;
+
+             // Remove trailing zeros.
+            for ( ; !c[--j]; c.pop() );
+
+            // Calculate the base 10 exponent. First get the number of digits of c[0].
+            for ( j = c[0]; j >= 10; j /= 10, i++ );
+
+            // Overflow?
+            if ( ( e = i + e * LOG_BASE - 1 ) > MAX_EXP ) {
+
+                // Infinity.
+                n.c = n.e = null;
+
+            // Underflow?
+            } else if ( e < MIN_EXP ) {
+
+                // Zero.
+                n.c = [ n.e = 0 ];
+            } else {
+                n.e = e;
+                n.c = c;
+            }
+
+            return n;
+        }
+
+
+        // Handle values that fail the validity test in BigNumber.
+        parseNumeric = (function () {
+            var basePrefix = /^(-?)0([xbo])(?=\w[\w.]*$)/i,
+                dotAfter = /^([^.]+)\.$/,
+                dotBefore = /^\.([^.]+)$/,
+                isInfinityOrNaN = /^-?(Infinity|NaN)$/,
+                whitespaceOrPlus = /^\s*\+(?=[\w.])|^\s+|\s+$/g;
+
+            return function ( x, str, num, b ) {
+                var base,
+                    s = num ? str : str.replace( whitespaceOrPlus, '' );
+
+                // No exception on ±Infinity or NaN.
+                if ( isInfinityOrNaN.test(s) ) {
+                    x.s = isNaN(s) ? null : s < 0 ? -1 : 1;
+                } else {
+                    if ( !num ) {
+
+                        // basePrefix = /^(-?)0([xbo])(?=\w[\w.]*$)/i
+                        s = s.replace( basePrefix, function ( m, p1, p2 ) {
+                            base = ( p2 = p2.toLowerCase() ) == 'x' ? 16 : p2 == 'b' ? 2 : 8;
+                            return !b || b == base ? p1 : m;
+                        });
+
+                        if (b) {
+                            base = b;
+
+                            // E.g. '1.' to '1', '.1' to '0.1'
+                            s = s.replace( dotAfter, '$1' ).replace( dotBefore, '0.$1' );
+                        }
+
+                        if ( str != s ) return new BigNumber( s, base );
+                    }
+
+                    // 'new BigNumber() not a number: {n}'
+                    // 'new BigNumber() not a base {b} number: {n}'
+                    if (ERRORS) raise( id, 'not a' + ( b ? ' base ' + b : '' ) + ' number', str );
+                    x.s = null;
+                }
+
+                x.c = x.e = null;
+                id = 0;
+            }
+        })();
+
+
+        // Throw a BigNumber Error.
+        function raise( caller, msg, val ) {
+            var error = new Error( [
+                'new BigNumber',     // 0
+                'cmp',               // 1
+                'config',            // 2
+                'div',               // 3
+                'divToInt',          // 4
+                'eq',                // 5
+                'gt',                // 6
+                'gte',               // 7
+                'lt',                // 8
+                'lte',               // 9
+                'minus',             // 10
+                'mod',               // 11
+                'plus',              // 12
+                'precision',         // 13
+                'random',            // 14
+                'round',             // 15
+                'shift',             // 16
+                'times',             // 17
+                'toDigits',          // 18
+                'toExponential',     // 19
+                'toFixed',           // 20
+                'toFormat',          // 21
+                'toFraction',        // 22
+                'pow',               // 23
+                'toPrecision',       // 24
+                'toString',          // 25
+                'BigNumber'          // 26
+            ][caller] + '() ' + msg + ': ' + val );
+
+            error.name = 'BigNumber Error';
+            id = 0;
+            throw error;
+        }
+
+
+        /*
+         * Round x to sd significant digits using rounding mode rm. Check for over/under-flow.
+         * If r is truthy, it is known that there are more digits after the rounding digit.
+         */
+        function round( x, sd, rm, r ) {
+            var d, i, j, k, n, ni, rd,
+                xc = x.c,
+                pows10 = POWS_TEN;
+
+            // if x is not Infinity or NaN...
+            if (xc) {
+
+                // rd is the rounding digit, i.e. the digit after the digit that may be rounded up.
+                // n is a base 1e14 number, the value of the element of array x.c containing rd.
+                // ni is the index of n within x.c.
+                // d is the number of digits of n.
+                // i is the index of rd within n including leading zeros.
+                // j is the actual index of rd within n (if < 0, rd is a leading zero).
+                out: {
+
+                    // Get the number of digits of the first element of xc.
+                    for ( d = 1, k = xc[0]; k >= 10; k /= 10, d++ );
+                    i = sd - d;
+
+                    // If the rounding digit is in the first element of xc...
+                    if ( i < 0 ) {
+                        i += LOG_BASE;
+                        j = sd;
+                        n = xc[ ni = 0 ];
+
+                        // Get the rounding digit at index j of n.
+                        rd = n / pows10[ d - j - 1 ] % 10 | 0;
+                    } else {
+                        ni = mathceil( ( i + 1 ) / LOG_BASE );
+
+                        if ( ni >= xc.length ) {
+
+                            if (r) {
+
+                                // Needed by sqrt.
+                                for ( ; xc.length <= ni; xc.push(0) );
+                                n = rd = 0;
+                                d = 1;
+                                i %= LOG_BASE;
+                                j = i - LOG_BASE + 1;
+                            } else {
+                                break out;
+                            }
+                        } else {
+                            n = k = xc[ni];
+
+                            // Get the number of digits of n.
+                            for ( d = 1; k >= 10; k /= 10, d++ );
+
+                            // Get the index of rd within n.
+                            i %= LOG_BASE;
+
+                            // Get the index of rd within n, adjusted for leading zeros.
+                            // The number of leading zeros of n is given by LOG_BASE - d.
+                            j = i - LOG_BASE + d;
+
+                            // Get the rounding digit at index j of n.
+                            rd = j < 0 ? 0 : n / pows10[ d - j - 1 ] % 10 | 0;
+                        }
+                    }
+
+                    r = r || sd < 0 ||
+
+                    // Are there any non-zero digits after the rounding digit?
+                    // The expression  n % pows10[ d - j - 1 ]  returns all digits of n to the right
+                    // of the digit at j, e.g. if n is 908714 and j is 2, the expression gives 714.
+                      xc[ni + 1] != null || ( j < 0 ? n : n % pows10[ d - j - 1 ] );
+
+                    r = rm < 4
+                      ? ( rd || r ) && ( rm == 0 || rm == ( x.s < 0 ? 3 : 2 ) )
+                      : rd > 5 || rd == 5 && ( rm == 4 || r || rm == 6 &&
+
+                        // Check whether the digit to the left of the rounding digit is odd.
+                        ( ( i > 0 ? j > 0 ? n / pows10[ d - j ] : 0 : xc[ni - 1] ) % 10 ) & 1 ||
+                          rm == ( x.s < 0 ? 8 : 7 ) );
+
+                    if ( sd < 1 || !xc[0] ) {
+                        xc.length = 0;
+
+                        if (r) {
+
+                            // Convert sd to decimal places.
+                            sd -= x.e + 1;
+
+                            // 1, 0.1, 0.01, 0.001, 0.0001 etc.
+                            xc[0] = pows10[ sd % LOG_BASE ];
+                            x.e = -sd || 0;
+                        } else {
+
+                            // Zero.
+                            xc[0] = x.e = 0;
+                        }
+
+                        return x;
+                    }
+
+                    // Remove excess digits.
+                    if ( i == 0 ) {
+                        xc.length = ni;
+                        k = 1;
+                        ni--;
+                    } else {
+                        xc.length = ni + 1;
+                        k = pows10[ LOG_BASE - i ];
+
+                        // E.g. 56700 becomes 56000 if 7 is the rounding digit.
+                        // j > 0 means i > number of leading zeros of n.
+                        xc[ni] = j > 0 ? mathfloor( n / pows10[ d - j ] % pows10[j] ) * k : 0;
+                    }
+
+                    // Round up?
+                    if (r) {
+
+                        for ( ; ; ) {
+
+                            // If the digit to be rounded up is in the first element of xc...
+                            if ( ni == 0 ) {
+
+                                // i will be the length of xc[0] before k is added.
+                                for ( i = 1, j = xc[0]; j >= 10; j /= 10, i++ );
+                                j = xc[0] += k;
+                                for ( k = 1; j >= 10; j /= 10, k++ );
+
+                                // if i != k the length has increased.
+                                if ( i != k ) {
+                                    x.e++;
+                                    if ( xc[0] == BASE ) xc[0] = 1;
+                                }
+
+                                break;
+                            } else {
+                                xc[ni] += k;
+                                if ( xc[ni] != BASE ) break;
+                                xc[ni--] = 0;
+                                k = 1;
+                            }
+                        }
+                    }
+
+                    // Remove trailing zeros.
+                    for ( i = xc.length; xc[--i] === 0; xc.pop() );
+                }
+
+                // Overflow? Infinity.
+                if ( x.e > MAX_EXP ) {
+                    x.c = x.e = null;
+
+                // Underflow? Zero.
+                } else if ( x.e < MIN_EXP ) {
+                    x.c = [ x.e = 0 ];
+                }
+            }
+
+            return x;
+        }
+
+
+        // PROTOTYPE/INSTANCE METHODS
+
+
+        /*
+         * Return a new BigNumber whose value is the absolute value of this BigNumber.
+         */
+        P.absoluteValue = P.abs = function () {
+            var x = new BigNumber(this);
+            if ( x.s < 0 ) x.s = 1;
+            return x;
+        };
+
+
+        /*
+         * Return a new BigNumber whose value is the value of this BigNumber rounded to a whole
+         * number in the direction of Infinity.
+         */
+        P.ceil = function () {
+            return round( new BigNumber(this), this.e + 1, 2 );
+        };
+
+
+        /*
+         * Return
+         * 1 if the value of this BigNumber is greater than the value of BigNumber(y, b),
+         * -1 if the value of this BigNumber is less than the value of BigNumber(y, b),
+         * 0 if they have the same value,
+         * or null if the value of either is NaN.
+         */
+        P.comparedTo = P.cmp = function ( y, b ) {
+            id = 1;
+            return compare( this, new BigNumber( y, b ) );
+        };
+
+
+        /*
+         * Return the number of decimal places of the value of this BigNumber, or null if the value
+         * of this BigNumber is ±Infinity or NaN.
+         */
+        P.decimalPlaces = P.dp = function () {
+            var n, v,
+                c = this.c;
+
+            if ( !c ) return null;
+            n = ( ( v = c.length - 1 ) - bitFloor( this.e / LOG_BASE ) ) * LOG_BASE;
+
+            // Subtract the number of trailing zeros of the last number.
+            if ( v = c[v] ) for ( ; v % 10 == 0; v /= 10, n-- );
+            if ( n < 0 ) n = 0;
+
+            return n;
+        };
+
+
+        /*
+         *  n / 0 = I
+         *  n / N = N
+         *  n / I = 0
+         *  0 / n = 0
+         *  0 / 0 = N
+         *  0 / N = N
+         *  0 / I = 0
+         *  N / n = N
+         *  N / 0 = N
+         *  N / N = N
+         *  N / I = N
+         *  I / n = I
+         *  I / 0 = I
+         *  I / N = N
+         *  I / I = N
+         *
+         * Return a new BigNumber whose value is the value of this BigNumber divided by the value of
+         * BigNumber(y, b), rounded according to DECIMAL_PLACES and ROUNDING_MODE.
+         */
+        P.dividedBy = P.div = function ( y, b ) {
+            id = 3;
+            return div( this, new BigNumber( y, b ), DECIMAL_PLACES, ROUNDING_MODE );
+        };
+
+
+        /*
+         * Return a new BigNumber whose value is the integer part of dividing the value of this
+         * BigNumber by the value of BigNumber(y, b).
+         */
+        P.dividedToIntegerBy = P.divToInt = function ( y, b ) {
+            id = 4;
+            return div( this, new BigNumber( y, b ), 0, 1 );
+        };
+
+
+        /*
+         * Return true if the value of this BigNumber is equal to the value of BigNumber(y, b),
+         * otherwise returns false.
+         */
+        P.equals = P.eq = function ( y, b ) {
+            id = 5;
+            return compare( this, new BigNumber( y, b ) ) === 0;
+        };
+
+
+        /*
+         * Return a new BigNumber whose value is the value of this BigNumber rounded to a whole
+         * number in the direction of -Infinity.
+         */
+        P.floor = function () {
+            return round( new BigNumber(this), this.e + 1, 3 );
+        };
+
+
+        /*
+         * Return true if the value of this BigNumber is greater than the value of BigNumber(y, b),
+         * otherwise returns false.
+         */
+        P.greaterThan = P.gt = function ( y, b ) {
+            id = 6;
+            return compare( this, new BigNumber( y, b ) ) > 0;
+        };
+
+
+        /*
+         * Return true if the value of this BigNumber is greater than or equal to the value of
+         * BigNumber(y, b), otherwise returns false.
+         */
+        P.greaterThanOrEqualTo = P.gte = function ( y, b ) {
+            id = 7;
+            return ( b = compare( this, new BigNumber( y, b ) ) ) === 1 || b === 0;
+
+        };
+
+
+        /*
+         * Return true if the value of this BigNumber is a finite number, otherwise returns false.
+         */
+        P.isFinite = function () {
+            return !!this.c;
+        };
+
+
+        /*
+         * Return true if the value of this BigNumber is an integer, otherwise return false.
+         */
+        P.isInteger = P.isInt = function () {
+            return !!this.c && bitFloor( this.e / LOG_BASE ) > this.c.length - 2;
+        };
+
+
+        /*
+         * Return true if the value of this BigNumber is NaN, otherwise returns false.
+         */
+        P.isNaN = function () {
+            return !this.s;
+        };
+
+
+        /*
+         * Return true if the value of this BigNumber is negative, otherwise returns false.
+         */
+        P.isNegative = P.isNeg = function () {
+            return this.s < 0;
+        };
+
+
+        /*
+         * Return true if the value of this BigNumber is 0 or -0, otherwise returns false.
+         */
+        P.isZero = function () {
+            return !!this.c && this.c[0] == 0;
+        };
+
+
+        /*
+         * Return true if the value of this BigNumber is less than the value of BigNumber(y, b),
+         * otherwise returns false.
+         */
+        P.lessThan = P.lt = function ( y, b ) {
+            id = 8;
+            return compare( this, new BigNumber( y, b ) ) < 0;
+        };
+
+
+        /*
+         * Return true if the value of this BigNumber is less than or equal to the value of
+         * BigNumber(y, b), otherwise returns false.
+         */
+        P.lessThanOrEqualTo = P.lte = function ( y, b ) {
+            id = 9;
+            return ( b = compare( this, new BigNumber( y, b ) ) ) === -1 || b === 0;
+        };
+
+
+        /*
+         *  n - 0 = n
+         *  n - N = N
+         *  n - I = -I
+         *  0 - n = -n
+         *  0 - 0 = 0
+         *  0 - N = N
+         *  0 - I = -I
+         *  N - n = N
+         *  N - 0 = N
+         *  N - N = N
+         *  N - I = N
+         *  I - n = I
+         *  I - 0 = I
+         *  I - N = N
+         *  I - I = N
+         *
+         * Return a new BigNumber whose value is the value of this BigNumber minus the value of
+         * BigNumber(y, b).
+         */
+        P.minus = P.sub = function ( y, b ) {
+            var i, j, t, xLTy,
+                x = this,
+                a = x.s;
+
+            id = 10;
+            y = new BigNumber( y, b );
+            b = y.s;
+
+            // Either NaN?
+            if ( !a || !b ) return new BigNumber(NaN);
+
+            // Signs differ?
+            if ( a != b ) {
+                y.s = -b;
+                return x.plus(y);
+            }
+
+            var xe = x.e / LOG_BASE,
+                ye = y.e / LOG_BASE,
+                xc = x.c,
+                yc = y.c;
+
+            if ( !xe || !ye ) {
+
+                // Either Infinity?
+                if ( !xc || !yc ) return xc ? ( y.s = -b, y ) : new BigNumber( yc ? x : NaN );
+
+                // Either zero?
+                if ( !xc[0] || !yc[0] ) {
+
+                    // Return y if y is non-zero, x if x is non-zero, or zero if both are zero.
+                    return yc[0] ? ( y.s = -b, y ) : new BigNumber( xc[0] ? x :
+
+                      // IEEE 754 (2008) 6.3: n - n = -0 when rounding to -Infinity
+                      ROUNDING_MODE == 3 ? -0 : 0 );
+                }
+            }
+
+            xe = bitFloor(xe);
+            ye = bitFloor(ye);
+            xc = xc.slice();
+
+            // Determine which is the bigger number.
+            if ( a = xe - ye ) {
+
+                if ( xLTy = a < 0 ) {
+                    a = -a;
+                    t = xc;
+                } else {
+                    ye = xe;
+                    t = yc;
+                }
+
+                t.reverse();
+
+                // Prepend zeros to equalise exponents.
+                for ( b = a; b--; t.push(0) );
+                t.reverse();
+            } else {
+
+                // Exponents equal. Check digit by digit.
+                j = ( xLTy = ( a = xc.length ) < ( b = yc.length ) ) ? a : b;
+
+                for ( a = b = 0; b < j; b++ ) {
+
+                    if ( xc[b] != yc[b] ) {
+                        xLTy = xc[b] < yc[b];
+                        break;
+                    }
+                }
+            }
+
+            // x < y? Point xc to the array of the bigger number.
+            if (xLTy) t = xc, xc = yc, yc = t, y.s = -y.s;
+
+            b = ( j = yc.length ) - ( i = xc.length );
+
+            // Append zeros to xc if shorter.
+            // No need to add zeros to yc if shorter as subtract only needs to start at yc.length.
+            if ( b > 0 ) for ( ; b--; xc[i++] = 0 );
+            b = BASE - 1;
+
+            // Subtract yc from xc.
+            for ( ; j > a; ) {
+
+                if ( xc[--j] < yc[j] ) {
+                    for ( i = j; i && !xc[--i]; xc[i] = b );
+                    --xc[i];
+                    xc[j] += BASE;
+                }
+
+                xc[j] -= yc[j];
+            }
+
+            // Remove leading zeros and adjust exponent accordingly.
+            for ( ; xc[0] == 0; xc.shift(), --ye );
+
+            // Zero?
+            if ( !xc[0] ) {
+
+                // Following IEEE 754 (2008) 6.3,
+                // n - n = +0  but  n - n = -0  when rounding towards -Infinity.
+                y.s = ROUNDING_MODE == 3 ? -1 : 1;
+                y.c = [ y.e = 0 ];
+                return y;
+            }
+
+            // No need to check for Infinity as +x - +y != Infinity && -x - -y != Infinity
+            // for finite x and y.
+            return normalise( y, xc, ye );
+        };
+
+
+        /*
+         *   n % 0 =  N
+         *   n % N =  N
+         *   n % I =  n
+         *   0 % n =  0
+         *  -0 % n = -0
+         *   0 % 0 =  N
+         *   0 % N =  N
+         *   0 % I =  0
+         *   N % n =  N
+         *   N % 0 =  N
+         *   N % N =  N
+         *   N % I =  N
+         *   I % n =  N
+         *   I % 0 =  N
+         *   I % N =  N
+         *   I % I =  N
+         *
+         * Return a new BigNumber whose value is the value of this BigNumber modulo the value of
+         * BigNumber(y, b). The result depends on the value of MODULO_MODE.
+         */
+        P.modulo = P.mod = function ( y, b ) {
+            var q, s,
+                x = this;
+
+            id = 11;
+            y = new BigNumber( y, b );
+
+            // Return NaN if x is Infinity or NaN, or y is NaN or zero.
+            if ( !x.c || !y.s || y.c && !y.c[0] ) {
+                return new BigNumber(NaN);
+
+            // Return x if y is Infinity or x is zero.
+            } else if ( !y.c || x.c && !x.c[0] ) {
+                return new BigNumber(x);
+            }
+
+            if ( MODULO_MODE == 9 ) {
+
+                // Euclidian division: q = sign(y) * floor(x / abs(y))
+                // r = x - qy    where  0 <= r < abs(y)
+                s = y.s;
+                y.s = 1;
+                q = div( x, y, 0, 3 );
+                y.s = s;
+                q.s *= s;
+            } else {
+                q = div( x, y, 0, MODULO_MODE );
+            }
+
+            return x.minus( q.times(y) );
+        };
+
+
+        /*
+         * Return a new BigNumber whose value is the value of this BigNumber negated,
+         * i.e. multiplied by -1.
+         */
+        P.negated = P.neg = function () {
+            var x = new BigNumber(this);
+            x.s = -x.s || null;
+            return x;
+        };
+
+
+        /*
+         *  n + 0 = n
+         *  n + N = N
+         *  n + I = I
+         *  0 + n = n
+         *  0 + 0 = 0
+         *  0 + N = N
+         *  0 + I = I
+         *  N + n = N
+         *  N + 0 = N
+         *  N + N = N
+         *  N + I = N
+         *  I + n = I
+         *  I + 0 = I
+         *  I + N = N
+         *  I + I = I
+         *
+         * Return a new BigNumber whose value is the value of this BigNumber plus the value of
+         * BigNumber(y, b).
+         */
+        P.plus = P.add = function ( y, b ) {
+            var t,
+                x = this,
+                a = x.s;
+
+            id = 12;
+            y = new BigNumber( y, b );
+            b = y.s;
+
+            // Either NaN?
+            if ( !a || !b ) return new BigNumber(NaN);
+
+            // Signs differ?
+             if ( a != b ) {
+                y.s = -b;
+                return x.minus(y);
+            }
+
+            var xe = x.e / LOG_BASE,
+                ye = y.e / LOG_BASE,
+                xc = x.c,
+                yc = y.c;
+
+            if ( !xe || !ye ) {
+
+                // Return ±Infinity if either ±Infinity.
+                if ( !xc || !yc ) return new BigNumber( a / 0 );
+
+                // Either zero?
+                // Return y if y is non-zero, x if x is non-zero, or zero if both are zero.
+                if ( !xc[0] || !yc[0] ) return yc[0] ? y : new BigNumber( xc[0] ? x : a * 0 );
+            }
+
+            xe = bitFloor(xe);
+            ye = bitFloor(ye);
+            xc = xc.slice();
+
+            // Prepend zeros to equalise exponents. Faster to use reverse then do unshifts.
+            if ( a = xe - ye ) {
+                if ( a > 0 ) {
+                    ye = xe;
+                    t = yc;
+                } else {
+                    a = -a;
+                    t = xc;
+                }
+
+                t.reverse();
+                for ( ; a--; t.push(0) );
+                t.reverse();
+            }
+
+            a = xc.length;
+            b = yc.length;
+
+            // Point xc to the longer array, and b to the shorter length.
+            if ( a - b < 0 ) t = yc, yc = xc, xc = t, b = a;
+
+            // Only start adding at yc.length - 1 as the further digits of xc can be ignored.
+            for ( a = 0; b; ) {
+                a = ( xc[--b] = xc[b] + yc[b] + a ) / BASE | 0;
+                xc[b] %= BASE;
+            }
+
+            if (a) {
+                xc.unshift(a);
+                ++ye;
+            }
+
+            // No need to check for zero, as +x + +y != 0 && -x + -y != 0
+            // ye = MAX_EXP + 1 possible
+            return normalise( y, xc, ye );
+        };
+
+
+        /*
+         * Return the number of significant digits of the value of this BigNumber.
+         *
+         * [z] {boolean|number} Whether to count integer-part trailing zeros: true, false, 1 or 0.
+         */
+        P.precision = P.sd = function (z) {
+            var n, v,
+                x = this,
+                c = x.c;
+
+            // 'precision() argument not a boolean or binary digit: {z}'
+            if ( z != null && z !== !!z && z !== 1 && z !== 0 ) {
+                if (ERRORS) raise( 13, 'argument' + notBool, z );
+                if ( z != !!z ) z = null;
+            }
+
+            if ( !c ) return null;
+            v = c.length - 1;
+            n = v * LOG_BASE + 1;
+
+            if ( v = c[v] ) {
+
+                // Subtract the number of trailing zeros of the last element.
+                for ( ; v % 10 == 0; v /= 10, n-- );
+
+                // Add the number of digits of the first element.
+                for ( v = c[0]; v >= 10; v /= 10, n++ );
+            }
+
+            if ( z && x.e + 1 > n ) n = x.e + 1;
+
+            return n;
+        };
+
+
+        /*
+         * Return a new BigNumber whose value is the value of this BigNumber rounded to a maximum of
+         * dp decimal places using rounding mode rm, or to 0 and ROUNDING_MODE respectively if
+         * omitted.
+         *
+         * [dp] {number} Decimal places. Integer, 0 to MAX inclusive.
+         * [rm] {number} Rounding mode. Integer, 0 to 8 inclusive.
+         *
+         * 'round() decimal places out of range: {dp}'
+         * 'round() decimal places not an integer: {dp}'
+         * 'round() rounding mode not an integer: {rm}'
+         * 'round() rounding mode out of range: {rm}'
+         */
+        P.round = function ( dp, rm ) {
+            var n = new BigNumber(this);
+
+            if ( dp == null || isValidInt( dp, 0, MAX, 15 ) ) {
+                round( n, ~~dp + this.e + 1, rm == null ||
+                  !isValidInt( rm, 0, 8, 15, roundingMode ) ? ROUNDING_MODE : rm | 0 );
+            }
+
+            return n;
+        };
+
+
+        /*
+         * Return a new BigNumber whose value is the value of this BigNumber shifted by k places
+         * (powers of 10). Shift to the right if n > 0, and to the left if n < 0.
+         *
+         * k {number} Integer, -MAX_SAFE_INTEGER to MAX_SAFE_INTEGER inclusive.
+         *
+         * If k is out of range and ERRORS is false, the result will be ±0 if k < 0, or ±Infinity
+         * otherwise.
+         *
+         * 'shift() argument not an integer: {k}'
+         * 'shift() argument out of range: {k}'
+         */
+        P.shift = function (k) {
+            var n = this;
+            return isValidInt( k, -MAX_SAFE_INTEGER, MAX_SAFE_INTEGER, 16, 'argument' )
+
+              // k < 1e+21, or truncate(k) will produce exponential notation.
+              ? n.times( '1e' + truncate(k) )
+              : new BigNumber( n.c && n.c[0] && ( k < -MAX_SAFE_INTEGER || k > MAX_SAFE_INTEGER )
+                ? n.s * ( k < 0 ? 0 : 1 / 0 )
+                : n );
+        };
+
+
+        /*
+         *  sqrt(-n) =  N
+         *  sqrt( N) =  N
+         *  sqrt(-I) =  N
+         *  sqrt( I) =  I
+         *  sqrt( 0) =  0
+         *  sqrt(-0) = -0
+         *
+         * Return a new BigNumber whose value is the square root of the value of this BigNumber,
+         * rounded according to DECIMAL_PLACES and ROUNDING_MODE.
+         */
+        P.squareRoot = P.sqrt = function () {
+            var m, n, r, rep, t,
+                x = this,
+                c = x.c,
+                s = x.s,
+                e = x.e,
+                dp = DECIMAL_PLACES + 4,
+                half = new BigNumber('0.5');
+
+            // Negative/NaN/Infinity/zero?
+            if ( s !== 1 || !c || !c[0] ) {
+                return new BigNumber( !s || s < 0 && ( !c || c[0] ) ? NaN : c ? x : 1 / 0 );
+            }
+
+            // Initial estimate.
+            s = Math.sqrt( +x );
+
+            // Math.sqrt underflow/overflow?
+            // Pass x to Math.sqrt as integer, then adjust the exponent of the result.
+            if ( s == 0 || s == 1 / 0 ) {
+                n = coeffToString(c);
+                if ( ( n.length + e ) % 2 == 0 ) n += '0';
+                s = Math.sqrt(n);
+                e = bitFloor( ( e + 1 ) / 2 ) - ( e < 0 || e % 2 );
+
+                if ( s == 1 / 0 ) {
+                    n = '1e' + e;
+                } else {
+                    n = s.toExponential();
+                    n = n.slice( 0, n.indexOf('e') + 1 ) + e;
+                }
+
+                r = new BigNumber(n);
+            } else {
+                r = new BigNumber( s + '' );
+            }
+
+            // Check for zero.
+            // r could be zero if MIN_EXP is changed after the this value was created.
+            // This would cause a division by zero (x/t) and hence Infinity below, which would cause
+            // coeffToString to throw.
+            if ( r.c[0] ) {
+                e = r.e;
+                s = e + dp;
+                if ( s < 3 ) s = 0;
+
+                // Newton-Raphson iteration.
+                for ( ; ; ) {
+                    t = r;
+                    r = half.times( t.plus( div( x, t, dp, 1 ) ) );
+
+                    if ( coeffToString( t.c   ).slice( 0, s ) === ( n =
+                         coeffToString( r.c ) ).slice( 0, s ) ) {
+
+                        // The exponent of r may here be one less than the final result exponent,
+                        // e.g 0.0009999 (e-4) --> 0.001 (e-3), so adjust s so the rounding digits
+                        // are indexed correctly.
+                        if ( r.e < e ) --s;
+                        n = n.slice( s - 3, s + 1 );
+
+                        // The 4th rounding digit may be in error by -1 so if the 4 rounding digits
+                        // are 9999 or 4999 (i.e. approaching a rounding boundary) continue the
+                        // iteration.
+                        if ( n == '9999' || !rep && n == '4999' ) {
+
+                            // On the first iteration only, check to see if rounding up gives the
+                            // exact result as the nines may infinitely repeat.
+                            if ( !rep ) {
+                                round( t, t.e + DECIMAL_PLACES + 2, 0 );
+
+                                if ( t.times(t).eq(x) ) {
+                                    r = t;
+                                    break;
+                                }
+                            }
+
+                            dp += 4;
+                            s += 4;
+                            rep = 1;
+                        } else {
+
+                            // If rounding digits are null, 0{0,4} or 50{0,3}, check for exact
+                            // result. If not, then there are further digits and m will be truthy.
+                            if ( !+n || !+n.slice(1) && n.charAt(0) == '5' ) {
+
+                                // Truncate to the first rounding digit.
+                                round( r, r.e + DECIMAL_PLACES + 2, 1 );
+                                m = !r.times(r).eq(x);
+                            }
+
+                            break;
+                        }
+                    }
+                }
+            }
+
+            return round( r, r.e + DECIMAL_PLACES + 1, ROUNDING_MODE, m );
+        };
+
+
+        /*
+         *  n * 0 = 0
+         *  n * N = N
+         *  n * I = I
+         *  0 * n = 0
+         *  0 * 0 = 0
+         *  0 * N = N
+         *  0 * I = N
+         *  N * n = N
+         *  N * 0 = N
+         *  N * N = N
+         *  N * I = N
+         *  I * n = I
+         *  I * 0 = N
+         *  I * N = N
+         *  I * I = I
+         *
+         * Return a new BigNumber whose value is the value of this BigNumber times the value of
+         * BigNumber(y, b).
+         */
+        P.times = P.mul = function ( y, b ) {
+            var c, e, i, j, k, m, xcL, xlo, xhi, ycL, ylo, yhi, zc,
+                base, sqrtBase,
+                x = this,
+                xc = x.c,
+                yc = ( id = 17, y = new BigNumber( y, b ) ).c;
+
+            // Either NaN, ±Infinity or ±0?
+            if ( !xc || !yc || !xc[0] || !yc[0] ) {
+
+                // Return NaN if either is NaN, or one is 0 and the other is Infinity.
+                if ( !x.s || !y.s || xc && !xc[0] && !yc || yc && !yc[0] && !xc ) {
+                    y.c = y.e = y.s = null;
+                } else {
+                    y.s *= x.s;
+
+                    // Return ±Infinity if either is ±Infinity.
+                    if ( !xc || !yc ) {
+                        y.c = y.e = null;
+
+                    // Return ±0 if either is ±0.
+                    } else {
+                        y.c = [0];
+                        y.e = 0;
+                    }
+                }
+
+                return y;
+            }
+
+            e = bitFloor( x.e / LOG_BASE ) + bitFloor( y.e / LOG_BASE );
+            y.s *= x.s;
+            xcL = xc.length;
+            ycL = yc.length;
+
+            // Ensure xc points to longer array and xcL to its length.
+            if ( xcL < ycL ) zc = xc, xc = yc, yc = zc, i = xcL, xcL = ycL, ycL = i;
+
+            // Initialise the result array with zeros.
+            for ( i = xcL + ycL, zc = []; i--; zc.push(0) );
+
+            base = BASE;
+            sqrtBase = SQRT_BASE;
+
+            for ( i = ycL; --i >= 0; ) {
+                c = 0;
+                ylo = yc[i] % sqrtBase;
+                yhi = yc[i] / sqrtBase | 0;
+
+                for ( k = xcL, j = i + k; j > i; ) {
+                    xlo = xc[--k] % sqrtBase;
+                    xhi = xc[k] / sqrtBase | 0;
+                    m = yhi * xlo + xhi * ylo;
+                    xlo = ylo * xlo + ( ( m % sqrtBase ) * sqrtBase ) + zc[j] + c;
+                    c = ( xlo / base | 0 ) + ( m / sqrtBase | 0 ) + yhi * xhi;
+                    zc[j--] = xlo % base;
+                }
+
+                zc[j] = c;
+            }
+
+            if (c) {
+                ++e;
+            } else {
+                zc.shift();
+            }
+
+            return normalise( y, zc, e );
+        };
+
+
+        /*
+         * Return a new BigNumber whose value is the value of this BigNumber rounded to a maximum of
+         * sd significant digits using rounding mode rm, or ROUNDING_MODE if rm is omitted.
+         *
+         * [sd] {number} Significant digits. Integer, 1 to MAX inclusive.
+         * [rm] {number} Rounding mode. Integer, 0 to 8 inclusive.
+         *
+         * 'toDigits() precision out of range: {sd}'
+         * 'toDigits() precision not an integer: {sd}'
+         * 'toDigits() rounding mode not an integer: {rm}'
+         * 'toDigits() rounding mode out of range: {rm}'
+         */
+        P.toDigits = function ( sd, rm ) {
+            var n = new BigNumber(this);
+            sd = sd == null || !isValidInt( sd, 1, MAX, 18, 'precision' ) ? null : sd | 0;
+            rm = rm == null || !isValidInt( rm, 0, 8, 18, roundingMode ) ? ROUNDING_MODE : rm | 0;
+            return sd ? round( n, sd, rm ) : n;
+        };
+
+
+        /*
+         * Return a string representing the value of this BigNumber in exponential notation and
+         * rounded using ROUNDING_MODE to dp fixed decimal places.
+         *
+         * [dp] {number} Decimal places. Integer, 0 to MAX inclusive.
+         * [rm] {number} Rounding mode. Integer, 0 to 8 inclusive.
+         *
+         * 'toExponential() decimal places not an integer: {dp}'
+         * 'toExponential() decimal places out of range: {dp}'
+         * 'toExponential() rounding mode not an integer: {rm}'
+         * 'toExponential() rounding mode out of range: {rm}'
+         */
+        P.toExponential = function ( dp, rm ) {
+            return format( this,
+              dp != null && isValidInt( dp, 0, MAX, 19 ) ? ~~dp + 1 : null, rm, 19 );
+        };
+
+
+        /*
+         * Return a string representing the value of this BigNumber in fixed-point notation rounding
+         * to dp fixed decimal places using rounding mode rm, or ROUNDING_MODE if rm is omitted.
+         *
+         * Note: as with JavaScript's number type, (-0).toFixed(0) is '0',
+         * but e.g. (-0.00001).toFixed(0) is '-0'.
+         *
+         * [dp] {number} Decimal places. Integer, 0 to MAX inclusive.
+         * [rm] {number} Rounding mode. Integer, 0 to 8 inclusive.
+         *
+         * 'toFixed() decimal places not an integer: {dp}'
+         * 'toFixed() decimal places out of range: {dp}'
+         * 'toFixed() rounding mode not an integer: {rm}'
+         * 'toFixed() rounding mode out of range: {rm}'
+         */
+        P.toFixed = function ( dp, rm ) {
+            return format( this, dp != null && isValidInt( dp, 0, MAX, 20 )
+              ? ~~dp + this.e + 1 : null, rm, 20 );
+        };
+
+
+        /*
+         * Return a string representing the value of this BigNumber in fixed-point notation rounded
+         * using rm or ROUNDING_MODE to dp decimal places, and formatted according to the properties
+         * of the FORMAT object (see BigNumber.config).
+         *
+         * FORMAT = {
+         *      decimalSeparator : '.',
+         *      groupSeparator : ',',
+         *      groupSize : 3,
+         *      secondaryGroupSize : 0,
+         *      fractionGroupSeparator : '\xA0',    // non-breaking space
+         *      fractionGroupSize : 0
+         * };
+         *
+         * [dp] {number} Decimal places. Integer, 0 to MAX inclusive.
+         * [rm] {number} Rounding mode. Integer, 0 to 8 inclusive.
+         *
+         * 'toFormat() decimal places not an integer: {dp}'
+         * 'toFormat() decimal places out of range: {dp}'
+         * 'toFormat() rounding mode not an integer: {rm}'
+         * 'toFormat() rounding mode out of range: {rm}'
+         */
+        P.toFormat = function ( dp, rm ) {
+            var str = format( this, dp != null && isValidInt( dp, 0, MAX, 21 )
+              ? ~~dp + this.e + 1 : null, rm, 21 );
+
+            if ( this.c ) {
+                var i,
+                    arr = str.split('.'),
+                    g1 = +FORMAT.groupSize,
+                    g2 = +FORMAT.secondaryGroupSize,
+                    groupSeparator = FORMAT.groupSeparator,
+                    intPart = arr[0],
+                    fractionPart = arr[1],
+                    isNeg = this.s < 0,
+                    intDigits = isNeg ? intPart.slice(1) : intPart,
+                    len = intDigits.length;
+
+                if (g2) i = g1, g1 = g2, g2 = i, len -= i;
+
+                if ( g1 > 0 && len > 0 ) {
+                    i = len % g1 || g1;
+                    intPart = intDigits.substr( 0, i );
+
+                    for ( ; i < len; i += g1 ) {
+                        intPart += groupSeparator + intDigits.substr( i, g1 );
+                    }
+
+                    if ( g2 > 0 ) intPart += groupSeparator + intDigits.slice(i);
+                    if (isNeg) intPart = '-' + intPart;
+                }
+
+                str = fractionPart
+                  ? intPart + FORMAT.decimalSeparator + ( ( g2 = +FORMAT.fractionGroupSize )
+                    ? fractionPart.replace( new RegExp( '\\d{' + g2 + '}\\B', 'g' ),
+                      '$&' + FORMAT.fractionGroupSeparator )
+                    : fractionPart )
+                  : intPart;
+            }
+
+            return str;
+        };
+
+
+        /*
+         * Return a string array representing the value of this BigNumber as a simple fraction with
+         * an integer numerator and an integer denominator. The denominator will be a positive
+         * non-zero value less than or equal to the specified maximum denominator. If a maximum
+         * denominator is not specified, the denominator will be the lowest value necessary to
+         * represent the number exactly.
+         *
+         * [md] {number|string|BigNumber} Integer >= 1 and < Infinity. The maximum denominator.
+         *
+         * 'toFraction() max denominator not an integer: {md}'
+         * 'toFraction() max denominator out of range: {md}'
+         */
+        P.toFraction = function (md) {
+            var arr, d0, d2, e, exp, n, n0, q, s,
+                k = ERRORS,
+                x = this,
+                xc = x.c,
+                d = new BigNumber(ONE),
+                n1 = d0 = new BigNumber(ONE),
+                d1 = n0 = new BigNumber(ONE);
+
+            if ( md != null ) {
+                ERRORS = false;
+                n = new BigNumber(md);
+                ERRORS = k;
+
+                if ( !( k = n.isInt() ) || n.lt(ONE) ) {
+
+                    if (ERRORS) {
+                        raise( 22,
+                          'max denominator ' + ( k ? 'out of range' : 'not an integer' ), md );
+                    }
+
+                    // ERRORS is false:
+                    // If md is a finite non-integer >= 1, round it to an integer and use it.
+                    md = !k && n.c && round( n, n.e + 1, 1 ).gte(ONE) ? n : null;
+                }
+            }
+
+            if ( !xc ) return x.toString();
+            s = coeffToString(xc);
+
+            // Determine initial denominator.
+            // d is a power of 10 and the minimum max denominator that specifies the value exactly.
+            e = d.e = s.length - x.e - 1;
+            d.c[0] = POWS_TEN[ ( exp = e % LOG_BASE ) < 0 ? LOG_BASE + exp : exp ];
+            md = !md || n.cmp(d) > 0 ? ( e > 0 ? d : n1 ) : n;
+
+            exp = MAX_EXP;
+            MAX_EXP = 1 / 0;
+            n = new BigNumber(s);
+
+            // n0 = d1 = 0
+            n0.c[0] = 0;
+
+            for ( ; ; )  {
+                q = div( n, d, 0, 1 );
+                d2 = d0.plus( q.times(d1) );
+                if ( d2.cmp(md) == 1 ) break;
+                d0 = d1;
+                d1 = d2;
+                n1 = n0.plus( q.times( d2 = n1 ) );
+                n0 = d2;
+                d = n.minus( q.times( d2 = d ) );
+                n = d2;
+            }
+
+            d2 = div( md.minus(d0), d1, 0, 1 );
+            n0 = n0.plus( d2.times(n1) );
+            d0 = d0.plus( d2.times(d1) );
+            n0.s = n1.s = x.s;
+            e *= 2;
+
+            // Determine which fraction is closer to x, n0/d0 or n1/d1
+            arr = div( n1, d1, e, ROUNDING_MODE ).minus(x).abs().cmp(
+                  div( n0, d0, e, ROUNDING_MODE ).minus(x).abs() ) < 1
+                    ? [ n1.toString(), d1.toString() ]
+                    : [ n0.toString(), d0.toString() ];
+
+            MAX_EXP = exp;
+            return arr;
+        };
+
+
+        /*
+         * Return the value of this BigNumber converted to a number primitive.
+         */
+        P.toNumber = function () {
+            var x = this;
+
+            // Ensure zero has correct sign.
+            return +x || ( x.s ? x.s * 0 : NaN );
+        };
+
+
+        /*
+         * Return a BigNumber whose value is the value of this BigNumber raised to the power n.
+         * If n is negative round according to DECIMAL_PLACES and ROUNDING_MODE.
+         * If POW_PRECISION is not 0, round to POW_PRECISION using ROUNDING_MODE.
+         *
+         * n {number} Integer, -9007199254740992 to 9007199254740992 inclusive.
+         * (Performs 54 loop iterations for n of 9007199254740992.)
+         *
+         * 'pow() exponent not an integer: {n}'
+         * 'pow() exponent out of range: {n}'
+         */
+        P.toPower = P.pow = function (n) {
+            var k, y,
+                i = mathfloor( n < 0 ? -n : +n ),
+                x = this;
+
+            // Pass ±Infinity to Math.pow if exponent is out of range.
+            if ( !isValidInt( n, -MAX_SAFE_INTEGER, MAX_SAFE_INTEGER, 23, 'exponent' ) &&
+              ( !isFinite(n) || i > MAX_SAFE_INTEGER && ( n /= 0 ) ||
+                parseFloat(n) != n && !( n = NaN ) ) ) {
+                return new BigNumber( Math.pow( +x, n ) );
+            }
+
+            // Truncating each coefficient array to a length of k after each multiplication equates
+            // to truncating significant digits to POW_PRECISION + [28, 41], i.e. there will be a
+            // minimum of 28 guard digits retained. (Using + 1.5 would give [9, 21] guard digits.)
+            k = POW_PRECISION ? mathceil( POW_PRECISION / LOG_BASE + 2 ) : 0;
+            y = new BigNumber(ONE);
+
+            for ( ; ; ) {
+
+                if ( i % 2 ) {
+                    y = y.times(x);
+                    if ( !y.c ) break;
+                    if ( k && y.c.length > k ) y.c.length = k;
+                }
+
+                i = mathfloor( i / 2 );
+                if ( !i ) break;
+
+                x = x.times(x);
+                if ( k && x.c && x.c.length > k ) x.c.length = k;
+            }
+
+            if ( n < 0 ) y = ONE.div(y);
+            return k ? round( y, POW_PRECISION, ROUNDING_MODE ) : y;
+        };
+
+
+        /*
+         * Return a string representing the value of this BigNumber rounded to sd significant digits
+         * using rounding mode rm or ROUNDING_MODE. If sd is less than the number of digits
+         * necessary to represent the integer part of the value in fixed-point notation, then use
+         * exponential notation.
+         *
+         * [sd] {number} Significant digits. Integer, 1 to MAX inclusive.
+         * [rm] {number} Rounding mode. Integer, 0 to 8 inclusive.
+         *
+         * 'toPrecision() precision not an integer: {sd}'
+         * 'toPrecision() precision out of range: {sd}'
+         * 'toPrecision() rounding mode not an integer: {rm}'
+         * 'toPrecision() rounding mode out of range: {rm}'
+         */
+        P.toPrecision = function ( sd, rm ) {
+            return format( this, sd != null && isValidInt( sd, 1, MAX, 24, 'precision' )
+              ? sd | 0 : null, rm, 24 );
+        };
+
+
+        /*
+         * Return a string representing the value of this BigNumber in base b, or base 10 if b is
+         * omitted. If a base is specified, including base 10, round according to DECIMAL_PLACES and
+         * ROUNDING_MODE. If a base is not specified, and this BigNumber has a positive exponent
+         * that is equal to or greater than TO_EXP_POS, or a negative exponent equal to or less than
+         * TO_EXP_NEG, return exponential notation.
+         *
+         * [b] {number} Integer, 2 to 64 inclusive.
+         *
+         * 'toString() base not an integer: {b}'
+         * 'toString() base out of range: {b}'
+         */
+        P.toString = function (b) {
+            var str,
+                n = this,
+                s = n.s,
+                e = n.e;
+
+            // Infinity or NaN?
+            if ( e === null ) {
+
+                if (s) {
+                    str = 'Infinity';
+                    if ( s < 0 ) str = '-' + str;
+                } else {
+                    str = 'NaN';
+                }
+            } else {
+                str = coeffToString( n.c );
+
+                if ( b == null || !isValidInt( b, 2, 64, 25, 'base' ) ) {
+                    str = e <= TO_EXP_NEG || e >= TO_EXP_POS
+                      ? toExponential( str, e )
+                      : toFixedPoint( str, e );
+                } else {
+                    str = convertBase( toFixedPoint( str, e ), b | 0, 10, s );
+                }
+
+                if ( s < 0 && n.c[0] ) str = '-' + str;
+            }
+
+            return str;
+        };
+
+
+        /*
+         * Return a new BigNumber whose value is the value of this BigNumber truncated to a whole
+         * number.
+         */
+        P.truncated = P.trunc = function () {
+            return round( new BigNumber(this), this.e + 1, 1 );
+        };
+
+
+
+        /*
+         * Return as toString, but do not accept a base argument.
+         */
+        P.valueOf = P.toJSON = function () {
+            return this.toString();
+        };
+
+
+        // Aliases for BigDecimal methods.
+        //P.add = P.plus;         // P.add included above
+        //P.subtract = P.minus;   // P.sub included above
+        //P.multiply = P.times;   // P.mul included above
+        //P.divide = P.div;
+        //P.remainder = P.mod;
+        //P.compareTo = P.cmp;
+        //P.negate = P.neg;
+
+
+        if ( configObj != null ) BigNumber.config(configObj);
+
+        return BigNumber;
+    }
+
+
+    // PRIVATE HELPER FUNCTIONS
+
+
+    function bitFloor(n) {
+        var i = n | 0;
+        return n > 0 || n === i ? i : i - 1;
+    }
+
+
+    // Return a coefficient array as a string of base 10 digits.
+    function coeffToString(a) {
+        var s, z,
+            i = 1,
+            j = a.length,
+            r = a[0] + '';
+
+        for ( ; i < j; ) {
+            s = a[i++] + '';
+            z = LOG_BASE - s.length;
+            for ( ; z--; s = '0' + s );
+            r += s;
+        }
+
+        // Determine trailing zeros.
+        for ( j = r.length; r.charCodeAt(--j) === 48; );
+        return r.slice( 0, j + 1 || 1 );
+    }
+
+
+    // Compare the value of BigNumbers x and y.
+    function compare( x, y ) {
+        var a, b,
+            xc = x.c,
+            yc = y.c,
+            i = x.s,
+            j = y.s,
+            k = x.e,
+            l = y.e;
+
+        // Either NaN?
+        if ( !i || !j ) return null;
+
+        a = xc && !xc[0];
+        b = yc && !yc[0];
+
+        // Either zero?
+        if ( a || b ) return a ? b ? 0 : -j : i;
+
+        // Signs differ?
+        if ( i != j ) return i;
+
+        a = i < 0;
+        b = k == l;
+
+        // Either Infinity?
+        if ( !xc || !yc ) return b ? 0 : !xc ^ a ? 1 : -1;
+
+        // Compare exponents.
+        if ( !b ) return k > l ^ a ? 1 : -1;
+
+        j = ( k = xc.length ) < ( l = yc.length ) ? k : l;
+
+        // Compare digit by digit.
+        for ( i = 0; i < j; i++ ) if ( xc[i] != yc[i] ) return xc[i] > yc[i] ^ a ? 1 : -1;
+
+        // Compare lengths.
+        return k == l ? 0 : k > l ^ a ? 1 : -1;
+    }
+
+
+    /*
+     * Return true if n is a valid number in range, otherwise false.
+     * Use for argument validation when ERRORS is false.
+     * Note: parseInt('1e+1') == 1 but parseFloat('1e+1') == 10.
+     */
+    function intValidatorNoErrors( n, min, max ) {
+        return ( n = truncate(n) ) >= min && n <= max;
+    }
+
+
+    function isArray(obj) {
+        return Object.prototype.toString.call(obj) == '[object Array]';
+    }
+
+
+    /*
+     * Convert string of baseIn to an array of numbers of baseOut.
+     * Eg. convertBase('255', 10, 16) returns [15, 15].
+     * Eg. convertBase('ff', 16, 10) returns [2, 5, 5].
+     */
+    function toBaseOut( str, baseIn, baseOut ) {
+        var j,
+            arr = [0],
+            arrL,
+            i = 0,
+            len = str.length;
+
+        for ( ; i < len; ) {
+            for ( arrL = arr.length; arrL--; arr[arrL] *= baseIn );
+            arr[ j = 0 ] += ALPHABET.indexOf( str.charAt( i++ ) );
+
+            for ( ; j < arr.length; j++ ) {
+
+                if ( arr[j] > baseOut - 1 ) {
+                    if ( arr[j + 1] == null ) arr[j + 1] = 0;
+                    arr[j + 1] += arr[j] / baseOut | 0;
+                    arr[j] %= baseOut;
+                }
+            }
+        }
+
+        return arr.reverse();
+    }
+
+
+    function toExponential( str, e ) {
+        return ( str.length > 1 ? str.charAt(0) + '.' + str.slice(1) : str ) +
+          ( e < 0 ? 'e' : 'e+' ) + e;
+    }
+
+
+    function toFixedPoint( str, e ) {
+        var len, z;
+
+        // Negative exponent?
+        if ( e < 0 ) {
+
+            // Prepend zeros.
+            for ( z = '0.'; ++e; z += '0' );
+            str = z + str;
+
+        // Positive exponent
+        } else {
+            len = str.length;
+
+            // Append zeros.
+            if ( ++e > len ) {
+                for ( z = '0', e -= len; --e; z += '0' );
+                str += z;
+            } else if ( e < len ) {
+                str = str.slice( 0, e ) + '.' + str.slice(e);
+            }
+        }
+
+        return str;
+    }
+
+
+    function truncate(n) {
+        n = parseFloat(n);
+        return n < 0 ? mathceil(n) : mathfloor(n);
+    }
+
+
+    // EXPORT
+
+
+    BigNumber = another();
+
+    // AMD.
+    if ( typeof define == 'function' && define.amd ) {
+        define( function () { return BigNumber; } );
+
+    // Node and other environments that support module.exports.
+    } else if ( typeof module != 'undefined' && module.exports ) {
+        module.exports = BigNumber;
+        if ( !crypto ) try { crypto = require('crypto'); } catch (e) {}
+
+    // Browser.
+    } else {
+        global.BigNumber = BigNumber;
+    }
+})(this);
 
 },{"crypto":26}],"ethereum.js":[function(require,module,exports){
 var web3 = require('./lib/web3');
