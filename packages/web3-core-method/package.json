--- conflicted
+++ resolved
@@ -21,12 +21,9 @@
         "web3-core-helpers": "1.0.0-beta.36",
         "web3-core-promievent": "1.0.0-beta.36",
         "web3-core-subscriptions": "1.0.0-beta.36",
-<<<<<<< HEAD
         "web3-eth-contract": "1.0.0-beta.36"
-=======
         "web3-providers": "1.0.0-beta.36",
         "web3-utils": "1.0.0-beta.36"
->>>>>>> 9045d303
     },
     "files": [
         "dist"
