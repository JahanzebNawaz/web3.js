--- conflicted
+++ resolved
@@ -14,7 +14,6 @@
     },
     "main": "lib/index.js",
     "dependencies": {
-<<<<<<< HEAD
         "underscore": "1.12.1",
         "web3-core": "1.3.5",
         "web3-core-helpers": "1.3.5",
@@ -28,21 +27,6 @@
         "web3-eth-personal": "1.3.5",
         "web3-net": "1.3.5",
         "web3-utils": "1.3.5"
-=======
-        "underscore": "1.9.1",
-        "web3-core": "1.3.6-rc.0",
-        "web3-core-helpers": "1.3.6-rc.0",
-        "web3-core-method": "1.3.6-rc.0",
-        "web3-core-subscriptions": "1.3.6-rc.0",
-        "web3-eth-abi": "1.3.6-rc.0",
-        "web3-eth-accounts": "1.3.6-rc.0",
-        "web3-eth-contract": "1.3.6-rc.0",
-        "web3-eth-ens": "1.3.6-rc.0",
-        "web3-eth-iban": "1.3.6-rc.0",
-        "web3-eth-personal": "1.3.6-rc.0",
-        "web3-net": "1.3.6-rc.0",
-        "web3-utils": "1.3.6-rc.0"
->>>>>>> 73ef7e21
     },
     "devDependencies": {
         "dtslint": "^3.4.1",
