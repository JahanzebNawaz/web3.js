--- conflicted
+++ resolved
@@ -1,10 +1,6 @@
 {
     "name": "web3-eth2-beaconchain",
-<<<<<<< HEAD
-    "version": "1.3.1",
-=======
     "version": "1.3.4",
->>>>>>> 06610f21
     "description": "Web3 ETH2 Beacon chain API wrappers.",
     "repository": "https://github.com/ethereum/web3.js/tree/1.x/packages/web3-eth2-beaconchain",
     "license": "LGPL-3.0",
