/*
    This file is part of web3.js.

    web3.js is free software: you can redistribute it and/or modify
    it under the terms of the GNU Lesser General Public License as published by
    the Free Software Foundation, either version 3 of the License, or
    (at your option) any later version.

    web3.js is distributed in the hope that it will be useful,
    but WITHOUT ANY WARRANTY; without even the implied warranty of
    MERCHANTABILITY or FITNESS FOR A PARTICULAR PURPOSE.  See the
    GNU Lesser General Public License for more details.

    You should have received a copy of the GNU Lesser General Public License
    along with web3.js.  If not, see <http://www.gnu.org/licenses/>.
*/
/**
 * @file formatters.js
 * @author Fabian Vogelsteller <fabian@ethereum.org>
 * @author Marek Kotewicz <marek@parity.io>
 * @date 2017
 */

"use strict";

var _ = require('underscore');
var utils = require('web3-utils');
var Iban = require('web3-eth-iban');


/**
 * Will format the given storage key array values to hex strings.
 *
 * @method inputStorageKeysFormatter
 *
 * @param {Array<Number|String|BN|BigNumber>} keys
 *
 * @returns {Array<String>}
 */
var inputStorageKeysFormatter = function (keys) {
    return keys.map(utils.numberToHex);
};

/**
 * Will format the given proof response from the node.
 *
 * @method outputProofFormatter
 *
 * @param {object} proof
 *
 * @returns {object}
 */
var outputProofFormatter = function (proof) {
    proof.address = utils.toChecksumAddress(proof.address);
    proof.nonce = utils.hexToNumberString(proof.nonce);
    proof.balance = utils.hexToNumberString(proof.balance);

    return proof;
};

/**
 * Should the format output to a big number
 *
 * @method outputBigNumberFormatter
 *
 * @param {String|Number|BigNumber|BN} number
 *
 * @returns {BN} object
 */
var outputBigNumberFormatter = function (number) {
    return utils.toBN(number).toString(10);
};

/**
 * Returns true if the given blockNumber is 'latest', 'pending', or 'earliest.
 *
 * @method isPredefinedBlockNumber
 *
 * @param {String} blockNumber
 *
 * @returns {Boolean}
 */
var isPredefinedBlockNumber = function (blockNumber) {
    return blockNumber === 'latest' || blockNumber === 'pending' || blockNumber === 'earliest';
};

/**
 * Returns the given block number as hex string or does return the defaultBlock property of the current module
 *
 * @method inputDefaultBlockNumberFormatter
 *
 * @param {String|Number|BN|BigNumber} blockNumber
 *
 * @returns {String}
 */
var inputDefaultBlockNumberFormatter = function (blockNumber) {
    if (this && (blockNumber === undefined || blockNumber === null)) {
        return inputBlockNumberFormatter(this.defaultBlock);
    }

    return inputBlockNumberFormatter(blockNumber);
};

/**
 * Returns the given block number as hex string or the predefined block number 'latest', 'pending', 'earliest', 'genesis'
 *
 * @param {String|Number|BN|BigNumber} blockNumber
 *
 * @returns {String}
 */
var inputBlockNumberFormatter = function (blockNumber) {
    if (blockNumber === undefined) {
        return undefined;
    }

    if (isPredefinedBlockNumber(blockNumber)) {
        return blockNumber;
    }

    if (blockNumber === 'genesis') {
        return '0x0';
    }

    return (utils.isHexStrict(blockNumber)) ? ((_.isString(blockNumber)) ? blockNumber.toLowerCase() : blockNumber) : utils.numberToHex(blockNumber);
};

/**
 * Formats the input of a transaction and converts all values to HEX
 *
 * @method _txInputFormatter
 * @param {Object} transaction options
 * @returns object
 */
var _txInputFormatter = function (options) {

    if (options.to) { // it might be contract creation
        options.to = inputAddressFormatter(options.to);
    }

    if (options.data && options.input) {
        throw new Error('You can\'t have "data" and "input" as properties of transactions at the same time, please use either "data" or "input" instead.');
    }

    if (!options.data && options.input) {
        options.data = options.input;
        delete options.input;
    }

    if (options.data && !options.data.startsWith('0x')) {
        options.data = '0x' + options.data;
    }

    if (options.data && !utils.isHex(options.data)) {
        throw new Error('The data field must be HEX encoded data.');
    }

    // allow both
    if (options.gas || options.gasLimit) {
        options.gas = options.gas || options.gasLimit;
    }

    ['gasPrice', 'gas', 'value', 'nonce'].filter(function (key) {
        return options[key] !== undefined;
    }).forEach(function (key) {
        options[key] = utils.numberToHex(options[key]);
    });

    return options;
};

/**
 * Formats the input of a transaction and converts all values to HEX
 *
 * @method inputCallFormatter
 * @param {Object} transaction options
 * @returns object
 */
var inputCallFormatter = function (options) {

    options = _txInputFormatter(options);

    var from = options.from || (this ? this.defaultAccount : null);

    if (from) {
        options.from = inputAddressFormatter(from);
    }


    return options;
};

/**
 * Formats the input of a transaction and converts all values to HEX
 *
 * @method inputTransactionFormatter
 * @param {Object} options
 * @returns object
 */
var inputTransactionFormatter = function (options) {

    options = _txInputFormatter(options);

    // check from, only if not number, or object
    if (!_.isNumber(options.from) && !_.isObject(options.from)) {
        options.from = options.from || (this ? this.defaultAccount : null);

        if (!options.from && !_.isNumber(options.from)) {
            throw new Error('The send transactions "from" field must be defined!');
        }

        options.from = inputAddressFormatter(options.from);
    }

    return options;
};

/**
 * Hex encodes the data passed to eth_sign and personal_sign
 *
 * @method inputSignFormatter
 * @param {String} data
 * @returns {String}
 */
var inputSignFormatter = function (data) {
    return (utils.isHexStrict(data)) ? data : utils.utf8ToHex(data);
};

/**
 * Formats the output of a transaction to its proper values
 *
 * @method outputTransactionFormatter
 * @param {Object} tx
 * @returns {Object}
 */
var outputTransactionFormatter = function (tx) {
    if (tx.blockNumber !== null)
        tx.blockNumber = utils.hexToNumber(tx.blockNumber);
    if (tx.transactionIndex !== null)
        tx.transactionIndex = utils.hexToNumber(tx.transactionIndex);
    tx.nonce = utils.hexToNumber(tx.nonce);
<<<<<<< HEAD
    if (tx.gas) tx.gas = outputBigNumberFormatter(tx.gas);
    if (tx.gasPrice) tx.gasPrice = outputBigNumberFormatter(tx.gasPrice);
    if (tx.value) tx.value = outputBigNumberFormatter(tx.value);
=======
    tx.gas = outputBigNumberFormatter(tx.gas);
    tx.gasPrice = outputBigNumberFormatter(tx.gasPrice);
    tx.value = outputBigNumberFormatter(tx.value);
>>>>>>> 334c039c

    if (tx.to && utils.isAddress(tx.to)) { // tx.to could be `0x0` or `null` while contract creation
        tx.to = utils.toChecksumAddress(tx.to);
    } else {
        tx.to = null; // set to `null` if invalid address
    }

    if (tx.from) {
        tx.from = utils.toChecksumAddress(tx.from);
    }

    return tx;
};

/**
 * Formats the output of a transaction receipt to its proper values
 *
 * @method outputTransactionReceiptFormatter
 * @param {Object} receipt
 * @returns {Object}
 */
var outputTransactionReceiptFormatter = function (receipt) {
    if (typeof receipt !== 'object') {
        throw new Error('Received receipt is invalid: ' + receipt);
    }

    if (receipt.blockNumber !== null)
        receipt.blockNumber = utils.hexToNumber(receipt.blockNumber);
    if (receipt.transactionIndex !== null)
        receipt.transactionIndex = utils.hexToNumber(receipt.transactionIndex);
    if (receipt.cumulativeGasUsed) receipt.cumulativeGasUsed = outputBigNumberFormatter(receipt.cumulativeGasUsed);
    if (receipt.gasUsed) receipt.gasUsed = outputBigNumberFormatter(receipt.gasUsed);

    if (_.isArray(receipt.logs)) {
        receipt.logs = receipt.logs.map(outputLogFormatter);
    }

    if (receipt.contractAddress) {
        receipt.contractAddress = utils.toChecksumAddress(receipt.contractAddress);
    }

    if (typeof receipt.status !== 'undefined' && receipt.status !== null) {
        receipt.status = Boolean(parseInt(receipt.status));
    }

    return receipt;
};

/**
 * Formats the output of a block to its proper values
 *
 * @method outputBlockFormatter
 * @param {Object} block
 * @returns {Object}
 */
var outputBlockFormatter = function (block) {
    
    // transform to number
    if (block.gasLimit) block.gasLimit = outputBigNumberFormatter(block.gasLimit);
    if (block.gasUsed) block.gasUsed = outputBigNumberFormatter(block.gasUsed);
    block.size = utils.hexToNumber(block.size);
    block.timestamp = utils.hexToNumber(block.timestamp);
    if (block.number !== null)
        block.number = utils.hexToNumber(block.number);

    if (block.difficulty)
        block.difficulty = outputBigNumberFormatter(block.difficulty);
    if (block.totalDifficulty)
        block.totalDifficulty = outputBigNumberFormatter(block.totalDifficulty);

    if (_.isArray(block.transactions)) {
        block.transactions.forEach(function (item) {
            if (!_.isString(item))
                return outputTransactionFormatter(item);
        });
    }

    if (block.miner)
        block.miner = utils.toChecksumAddress(block.miner);

    return block;
};

/**
 * Formats the input of a log
 *
 * @method inputLogFormatter
 * @param {Object} log object
 * @returns {Object} log
 */
var inputLogFormatter = function (options) {
    var toTopic = function (value) {

        if (value === null || typeof value === 'undefined')
            return null;

        value = String(value);

        if (value.indexOf('0x') === 0)
            return value;
        else
            return utils.fromUtf8(value);
    };

    if (options === undefined) options = {};
    // If options !== undefined, don't blow out existing data
    if (options.fromBlock === undefined) options = {...options, fromBlock: 'latest'};
    if (options.fromBlock || options.fromBlock === 0)
        options.fromBlock = inputBlockNumberFormatter(options.fromBlock);

    if (options.toBlock || options.toBlock === 0)
        options.toBlock = inputBlockNumberFormatter(options.toBlock);


    // make sure topics, get converted to hex
    options.topics = options.topics || [];
    options.topics = options.topics.map(function (topic) {
        return (_.isArray(topic)) ? topic.map(toTopic) : toTopic(topic);
    });

    toTopic = null;

    if (options.address) {
        options.address = (_.isArray(options.address)) ? options.address.map(function (addr) {
            return inputAddressFormatter(addr);
        }) : inputAddressFormatter(options.address);
    }

    return options;
};

/**
 * Formats the output of a log
 *
 * @method outputLogFormatter
 * @param {Object} log object
 * @returns {Object} log
 */
var outputLogFormatter = function (log) {

    // generate a custom log id
    if (typeof log.blockHash === 'string' &&
        typeof log.transactionHash === 'string' &&
        typeof log.logIndex === 'string') {
        var shaId = utils.sha3(log.blockHash.replace('0x', '') + log.transactionHash.replace('0x', '') + log.logIndex.replace('0x', ''));
        log.id = 'log_' + shaId.replace('0x', '').substr(0, 8);
    } else if (!log.id) {
        log.id = null;
    }

    if (log.blockNumber !== null)
        log.blockNumber = utils.hexToNumber(log.blockNumber);
    if (log.transactionIndex !== null)
        log.transactionIndex = utils.hexToNumber(log.transactionIndex);
    if (log.logIndex !== null)
        log.logIndex = utils.hexToNumber(log.logIndex);

    if (log.address) {
        log.address = utils.toChecksumAddress(log.address);
    }

    return log;
};

/**
 * Formats the input of a whisper post and converts all values to HEX
 *
 * @method inputPostFormatter
 * @param {Object} transaction object
 * @returns {Object}
 */
var inputPostFormatter = function (post) {

    // post.payload = utils.toHex(post.payload);

    if (post.ttl)
        post.ttl = utils.numberToHex(post.ttl);
    if (post.workToProve)
        post.workToProve = utils.numberToHex(post.workToProve);
    if (post.priority)
        post.priority = utils.numberToHex(post.priority);

    // fallback
    if (!_.isArray(post.topics)) {
        post.topics = post.topics ? [post.topics] : [];
    }

    // format the following options
    post.topics = post.topics.map(function (topic) {
        // convert only if not hex
        return (topic.indexOf('0x') === 0) ? topic : utils.fromUtf8(topic);
    });

    return post;
};

/**
 * Formats the output of a received post message
 *
 * @method outputPostFormatter
 * @param {Object}
 * @returns {Object}
 */
var outputPostFormatter = function (post) {

    post.expiry = utils.hexToNumber(post.expiry);
    post.sent = utils.hexToNumber(post.sent);
    post.ttl = utils.hexToNumber(post.ttl);
    post.workProved = utils.hexToNumber(post.workProved);
    // post.payloadRaw = post.payload;
    // post.payload = utils.hexToAscii(post.payload);

    // if (utils.isJson(post.payload)) {
    //     post.payload = JSON.parse(post.payload);
    // }

    // format the following options
    if (!post.topics) {
        post.topics = [];
    }
    post.topics = post.topics.map(function (topic) {
        return utils.toUtf8(topic);
    });

    return post;
};

var inputAddressFormatter = function (address) {
    var iban = new Iban(address);
    if (iban.isValid() && iban.isDirect()) {
        return iban.toAddress().toLowerCase();
    } else if (utils.isAddress(address)) {
        return '0x' + address.toLowerCase().replace('0x', '');
    }
    throw new Error(`Provided address ${address} is invalid, the capitalization checksum test failed, or it's an indirect IBAN address which can't be converted.`);
};


var outputSyncingFormatter = function (result) {

    result.startingBlock = utils.hexToNumber(result.startingBlock);
    result.currentBlock = utils.hexToNumber(result.currentBlock);
    result.highestBlock = utils.hexToNumber(result.highestBlock);
    if (result.knownStates) {
        result.knownStates = utils.hexToNumber(result.knownStates);
        result.pulledStates = utils.hexToNumber(result.pulledStates);
    }

    return result;
};

module.exports = {
    inputDefaultBlockNumberFormatter: inputDefaultBlockNumberFormatter,
    inputBlockNumberFormatter: inputBlockNumberFormatter,
    inputCallFormatter: inputCallFormatter,
    inputTransactionFormatter: inputTransactionFormatter,
    inputAddressFormatter: inputAddressFormatter,
    inputPostFormatter: inputPostFormatter,
    inputLogFormatter: inputLogFormatter,
    inputSignFormatter: inputSignFormatter,
    inputStorageKeysFormatter: inputStorageKeysFormatter,
    outputProofFormatter: outputProofFormatter,
    outputBigNumberFormatter: outputBigNumberFormatter,
    outputTransactionFormatter: outputTransactionFormatter,
    outputTransactionReceiptFormatter: outputTransactionReceiptFormatter,
    outputBlockFormatter: outputBlockFormatter,
    outputLogFormatter: outputLogFormatter,
    outputPostFormatter: outputPostFormatter,
    outputSyncingFormatter: outputSyncingFormatter
};<|MERGE_RESOLUTION|>--- conflicted
+++ resolved
@@ -238,15 +238,9 @@
     if (tx.transactionIndex !== null)
         tx.transactionIndex = utils.hexToNumber(tx.transactionIndex);
     tx.nonce = utils.hexToNumber(tx.nonce);
-<<<<<<< HEAD
     if (tx.gas) tx.gas = outputBigNumberFormatter(tx.gas);
     if (tx.gasPrice) tx.gasPrice = outputBigNumberFormatter(tx.gasPrice);
     if (tx.value) tx.value = outputBigNumberFormatter(tx.value);
-=======
-    tx.gas = outputBigNumberFormatter(tx.gas);
-    tx.gasPrice = outputBigNumberFormatter(tx.gasPrice);
-    tx.value = outputBigNumberFormatter(tx.value);
->>>>>>> 334c039c
 
     if (tx.to && utils.isAddress(tx.to)) { // tx.to could be `0x0` or `null` while contract creation
         tx.to = utils.toChecksumAddress(tx.to);
