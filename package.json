{
  "name": "web3",
  "namespace": "ethereum",
<<<<<<< HEAD
  "version": "1.0.0",
=======
  "version": "0.17.0-beta",
>>>>>>> e4eb9606
  "description": "Ethereum JavaScript API, middleware to talk to a ethereum node over RPC",
  "main": "./index.js",
  "directories": {
    "lib": "./lib"
  },
  "browser": {
    "xmlhttprequest": "./lib/utils/browser-xhr.js"
  },
  "dependencies": {
    "bluebird": "^3.3.1",
    "bignumber.js": "git+https://github.com/debris/bignumber.js.git#94d7146671b9719e00a09c29b01a691bc85048c2",
    "crypto-js": "^3.1.4",
    "eventemitter3": "^1.1.1",
    "utf8": "^2.1.1",
    "websocket": "^1.0.23",
    "xmlhttprequest": "*"
  },
  "devDependencies": {
    "bower": ">=1.4.1",
    "browserify": ">=10.0",
    "chai": "^3.0.0",
    "coveralls": "^2.11.2",
    "del": ">=2.0.2",
    "exorcist": "^0.4.0",
    "gulp": ">=3.9.0",
    "gulp-jshint": ">=1.5.0",
    "gulp-rename": ">=1.2.0",
    "gulp-replace": "^0.5.3",
    "gulp-streamify": "0.0.5",
    "gulp-uglify": ">=1.2.0",
    "istanbul": "^0.4.4",
    "jshint": ">=2.5.0",
    "mocha": ">=2.3.3",
    "sandboxed-module": "^2.0.2",
    "vinyl-source-stream": "^1.1.0"
  },
  "scripts": {
    "build": "gulp",
    "watch": "gulp watch",
    "lint": "jshint *.js lib",
    "test": "mocha",
    "test-coveralls": "istanbul cover _mocha -- -R spec && cat coverage/lcov.info | coveralls --verbose"
  },
  "repository": {
    "type": "git",
    "url": "https://github.com/ethereum/web3.js.git"
  },
  "homepage": "https://github.com/ethereum/web3.js",
  "bugs": {
    "url": "https://github.com/ethereum/web3.js/issues"
  },
  "keywords": [
    "ethereum",
    "javascript",
    "API"
  ],
  "author": "ethdev.com",
  "authors": [
    {
      "name": "Marek Kotewicz",
      "email": "marek@ethdev.com",
      "url": "https://github.com/debris"
    },
    {
      "name": "Fabian Vogelsteller",
      "email": "fabian@ethdev.com",
      "homepage": "http://frozeman.de"
    },
    {
      "name": "Marian Oancea",
      "email": "marian@ethdev.com",
      "url": "https://github.com/cubedro"
    },
    {
      "name": "Gav Wood",
      "email": "g@ethdev.com",
      "homepage": "http://gavwood.com"
    },
    {
      "name": "Jeffery Wilcke",
      "email": "jeff@ethdev.com",
      "url": "https://github.com/obscuren"
    }
  ],
  "license": "LGPL-3.0"
}<|MERGE_RESOLUTION|>--- conflicted
+++ resolved
@@ -1,94 +1,90 @@
 {
-  "name": "web3",
-  "namespace": "ethereum",
-<<<<<<< HEAD
-  "version": "1.0.0",
-=======
-  "version": "0.17.0-beta",
->>>>>>> e4eb9606
-  "description": "Ethereum JavaScript API, middleware to talk to a ethereum node over RPC",
-  "main": "./index.js",
-  "directories": {
-    "lib": "./lib"
-  },
-  "browser": {
-    "xmlhttprequest": "./lib/utils/browser-xhr.js"
-  },
-  "dependencies": {
-    "bluebird": "^3.3.1",
-    "bignumber.js": "git+https://github.com/debris/bignumber.js.git#94d7146671b9719e00a09c29b01a691bc85048c2",
-    "crypto-js": "^3.1.4",
-    "eventemitter3": "^1.1.1",
-    "utf8": "^2.1.1",
-    "websocket": "^1.0.23",
-    "xmlhttprequest": "*"
-  },
-  "devDependencies": {
-    "bower": ">=1.4.1",
-    "browserify": ">=10.0",
-    "chai": "^3.0.0",
-    "coveralls": "^2.11.2",
-    "del": ">=2.0.2",
-    "exorcist": "^0.4.0",
-    "gulp": ">=3.9.0",
-    "gulp-jshint": ">=1.5.0",
-    "gulp-rename": ">=1.2.0",
-    "gulp-replace": "^0.5.3",
-    "gulp-streamify": "0.0.5",
-    "gulp-uglify": ">=1.2.0",
-    "istanbul": "^0.4.4",
-    "jshint": ">=2.5.0",
-    "mocha": ">=2.3.3",
-    "sandboxed-module": "^2.0.2",
-    "vinyl-source-stream": "^1.1.0"
-  },
-  "scripts": {
-    "build": "gulp",
-    "watch": "gulp watch",
-    "lint": "jshint *.js lib",
-    "test": "mocha",
-    "test-coveralls": "istanbul cover _mocha -- -R spec && cat coverage/lcov.info | coveralls --verbose"
-  },
-  "repository": {
-    "type": "git",
-    "url": "https://github.com/ethereum/web3.js.git"
-  },
-  "homepage": "https://github.com/ethereum/web3.js",
-  "bugs": {
-    "url": "https://github.com/ethereum/web3.js/issues"
-  },
-  "keywords": [
-    "ethereum",
-    "javascript",
-    "API"
-  ],
-  "author": "ethdev.com",
-  "authors": [
-    {
-      "name": "Marek Kotewicz",
-      "email": "marek@ethdev.com",
-      "url": "https://github.com/debris"
+    "name": "web3",
+    "namespace": "ethereum",
+    "version": "1.0.0",
+    "description": "Ethereum JavaScript API, middleware to talk to a ethereum node over RPC",
+    "license": "LGPL-3.0",
+    "main": "./index.js",
+    "directories": {
+        "lib": "./lib"
     },
-    {
-      "name": "Fabian Vogelsteller",
-      "email": "fabian@ethdev.com",
-      "homepage": "http://frozeman.de"
+    "browser": {
+        "xmlhttprequest": "./lib/utils/browser-xhr.js"
     },
-    {
-      "name": "Marian Oancea",
-      "email": "marian@ethdev.com",
-      "url": "https://github.com/cubedro"
+    "dependencies": {
+        "bluebird": "^3.3.1",
+        "bignumber.js": "git+https://github.com/debris/bignumber.js.git#94d7146671b9719e00a09c29b01a691bc85048c2",
+        "crypto-js": "^3.1.4",
+        "eventemitter3": "^1.1.1",
+        "utf8": "^2.1.1",
+        "websocket": "^1.0.23",
+        "xmlhttprequest": "*"
     },
-    {
-      "name": "Gav Wood",
-      "email": "g@ethdev.com",
-      "homepage": "http://gavwood.com"
+    "devDependencies": {
+        "bower": ">=1.4.1",
+        "browserify": ">=10.0",
+        "chai": "^3.0.0",
+        "coveralls": "^2.11.2",
+        "del": ">=2.0.2",
+        "exorcist": "^0.4.0",
+        "gulp": ">=3.9.0",
+        "gulp-jshint": ">=1.5.0",
+        "gulp-rename": ">=1.2.0",
+        "gulp-replace": "^0.5.3",
+        "gulp-streamify": "0.0.5",
+        "gulp-uglify": ">=1.2.0",
+        "istanbul": "^0.4.4",
+        "jshint": ">=2.5.0",
+        "mocha": ">=2.3.3",
+        "sandboxed-module": "^2.0.2",
+        "vinyl-source-stream": "^1.1.0"
     },
-    {
-      "name": "Jeffery Wilcke",
-      "email": "jeff@ethdev.com",
-      "url": "https://github.com/obscuren"
-    }
-  ],
-  "license": "LGPL-3.0"
+    "scripts": {
+        "build": "gulp",
+        "watch": "gulp watch",
+        "lint": "jshint *.js lib",
+        "test": "mocha",
+        "test-coveralls": "istanbul cover _mocha -- -R spec && cat coverage/lcov.info | coveralls --verbose"
+    },
+    "repository": {
+        "type": "git",
+        "url": "https://github.com/ethereum/web3.js.git"
+    },
+    "homepage": "https://github.com/ethereum/web3.js",
+    "bugs": {
+        "url": "https://github.com/ethereum/web3.js/issues"
+    },
+    "keywords": [
+        "ethereum",
+        "javascript",
+        "API"
+    ],
+    "author": "ethdev.com",
+    "authors": [
+        {
+            "name": "Fabian Vogelsteller",
+            "email": "fabian@ethereum.org",
+            "homepage": "http://frozeman.de"
+        },
+        {
+            "name": "Marek Kotewicz",
+            "email": "marek@ethcore.io",
+            "url": "https://github.com/debris"
+        },
+        {
+            "name": "Marian Oancea",
+            "email": "marian@ethereum.org",
+            "url": "https://github.com/cubedro"
+        },
+        {
+            "name": "Gav Wood",
+            "email": "g@ethcore.io",
+            "homepage": "http://gavwood.com"
+        },
+        {
+            "name": "Jeffery Wilcke",
+            "email": "jeffrey.wilcke@ethereum.org",
+            "url": "https://github.com/obscuren"
+        }
+    ]
 }