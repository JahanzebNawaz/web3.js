--- conflicted
+++ resolved
@@ -368,11 +368,8 @@
 - Bump `elliptic` from `6.5.3` to `6.5.4` for `web3-eth-accounts` (#3941)
 - Bump `elliptic` from `6.5.3` to `6.5.4` for `web3-bzz` (#3940)
 - Bump `elliptic` from `6.5.3` to `6.5.4` for `web3-core-requestmanager` (#3945)
-<<<<<<< HEAD
 - Rewrite `web3-eth-iban` in ES6 (#3955)
-=======
 
 ## [Unreleased]
 
 ## [1.3.6]
->>>>>>> 1ea7732e
