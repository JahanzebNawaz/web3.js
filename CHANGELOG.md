# Changelog
All notable changes to this project will be documented in this file.

The format is based on [Keep a Changelog](https://keepachangelog.com/en/1.0.0/),
and this project adheres to [Semantic Versioning](https://semver.org/spec/v2.0.0.html).

<!-- EXAMPLE

## [1.0.0]

### Added

- I've added feature XY (#1000)

### Changed

- I've cleaned up XY (#1000)

### Deprecated

- I've deprecated XY (#1000)

### Removed

- I've removed XY (#1000)

### Fixed

- I've fixed XY (#1000)

### Security

- I've improved the security in XY (#1000)

-->

## [1.2.0]

Released with 1.0.0-beta.37 code base.

## [1.2.1]

### Fixed

- ``websocket`` dependency fixed (#2971, #2976)
- ``requestOptions`` added to ``WebsocketProvider`` (#2979)
- Node >= v8.0.0 support (#2938)

## [1.2.2]

### Added

- localStorage support detection added (#3031)
- getNetworkType method extended with Görli testnet (#3095)
- supportsSubscriptions method added to providers (#3116)
- Add `eth.getChainId` method (#3113)
- Minified file added to web3 package (#3131)
- The transaction confirmation workflow can now be configured (#3130)
- Additional parameters for accounts.signTransaction added [(docs)](https://web3js.readthedocs.io/en/v1.2.2/web3-eth-accounts.html#signtransaction) (#3141)
- Emit `connected` event on subscription creation (#3028)
- TypeScript type definitions added for all modules (#3132)
- Bloom filters added to web3.utils (#3137)

### Fixed

- Fix allow `0` as a valid `fromBlock` or `toBlock` filter param (#1100)
- Fix randomHex returning inconsistent string lengths (#1490)
- Fix make isBN minification safe (#1777)
- Fix incorrect references to BigNumber in utils.fromWei and utils.toWei error messages (#2468)
- Fix error incorrectly thrown when receipt.status is `null` (#2183)
- Fix incorrectly populating chainId param with `net_version` when signing txs (#2378)
- regeneratorRuntime error fixed (#3058)
- Fix accessing event.name where event is undefined (#3014)
- fixed Web3Utils toHex() for Buffer input (#3021)
- Fix bubbling up tx signing errors (#2063, #3105)
- HttpProvider: CORS issue with Firefox and Safari (#2978)
- Ensure the immutability of the `tx` object passed to function `signTransaction` (#2190)
- Gas check fixed (#2381)
- Signing issues #1998, #2033, and #1074 fixed (#3125)
- Fix hexToNumber and hexToNumberString prefix validation (#3086)
- The receipt will now returned on a EVM error (this got removed on beta.18) (#3129)
- Fixes transaction confirmations with the HttpProvider (#3140)

## [1.2.3]

### Fixed

- Fix perfect gas usage causes tx to error (#3175)
- Fix regenerator runtime error in web3.min.js (#3155)
- Fix TS types for eth.subscribe syncing, newBlockHeaders, pendingTransactions (#3159)
- Improve web3-eth-abi decodeParameters error message (#3134)

## [1.2.4]

### Fixed

- Fix npm installation error for scrypt-shim and websocket (#3210)

## [1.2.5]

### Added

- ``eth_requestAccounts`` as ``requestAccounts`` added to web3-eth package (#3219)
- ``sha3Raw`` and ``soliditySha3Raw`` added to web3-utils package (#3226)
- ``eth_getProof`` as ``getProof`` added to web3-eth package (#3220)
- ``BN`` and ``BigNumber`` objects are now supported by the ``abi.encodeParameter(s)`` method (#3238)
- ``getPendingTransactions`` added to web3-eth package (#3239)
- Revert instruction handling added which can get activated with the ``handleRevert`` module property (#3248)
- The ``receipt`` does now exist as property on the error object for transaction related errors (#3259)
- ``internalType`` added to ``AbiInput`` TS interface in ``web3-utils`` (#3279)
- Agent option added to the ``HttpProvider`` options (#2980)

### Changed

- ``eth-lib`` dependency updated (0.2.7 => ^0.2.8) (#3242)

### Fixed

- Fix crash when decoding events with identical signatures, differently indexed args (#3272)
- Fix user supplied callback not fired in eth.accounts.signTransaction (#3283)
- Fix minified bundle (#3256)
- ``defaultBlock`` property handling fixed (#3247)
- ``clearSubscriptions`` does no longer throw an error if no running subscriptions do exist (#3246)
- callback type definition for ``Accounts.signTransaction`` fixed (#3280)
- fix: export bloom functions on the index.js
- Prefer receipt status to code availability on contract deployment (#3298)

## [1.2.6]

### Added

- Görli testnet ENS registry added to the known registries (#3338)

### Changed

- ENS registry addresses updated (#3353, https://medium.com/the-ethereum-name-service/ens-registry-migration-bug-fix-new-features-64379193a5a)

## [1.2.7]

### Added

- Add revert reason support to sendSignedTransaction (#3345)
- ENS module extended with the possibility to add a custom registry (#3301)
- Missing ENS Registry methods and Resolver.supportsInterface method added (#3325)
- Add optional gas type to AbiItem typescript definitions (for ABIs generated by Vyper) (#3437)
- Add görli testnet ENS registry to the known registries (#3252)
- Add auto-reconnect option for Websockets (#3092, #1085, #1391, #1558, #1852, #1646)

### Changed

- Ensure '0x' prefix is existing for Accounts.sign and Accounts.privateKeyToAccount (#3041)
- Repository cleanup (#3443)
  - Removed old `docs/_build` folder
  - Removed old bower and meteor artifacts
  - Moved logo assets to own folder
  - Moved github assets to own folder
  - Remove @types/node from (non-dev) dependency tree (#3965, #3227)
- *Please note*: Geth [v1.9.12](https://github.com/ethereum/go-ethereum/releases/tag/v1.9.12) contains a breaking change for `eth_call` that will not default to your first account anymore if `from` is not set. If a sender is not explicitly defined, the `eth_call` will be executed from `address(0)`. (#3467)
  - This was done to avoid the same input behaving differently in different environments. You should never do `eth_call` without explicitly setting a sender.
  - This means that if you're calling `view` methods that refer to a `msg.sender` without explicitly setting a `from` address in your request options, you may see unexpected behavior.
  - In `web3.js`, the `from` address can be specified on a per-call basis or by setting the `defaultAccount` property.

### Fixed

- Add missing subscription.on('connected') TS type definition (#3319)
- Add missing bignumber.js dependency for TS types (#3386)
- Upgrade swarm-js to 0.1.40 to remove npm vulnerability warning (#3399)
- Upgrade devDeps to resolve security warnings (#3464)
  - dtslint 0.4.2 => 3.4.1
  - definitelytyped-header-parser 1.0.1 => 3.9.0
- Race-condition when subscribing to historical logs as first client request (#3389)
- Fix crash when using Web-Workers by removing any-promise dependency (#3377 #2211 #1774)
- MaxListenersExceededWarning event emitter warning mitigated (#1648)

## [1.2.8]

### Added

- Introduce review and release guidelines. (#3460)
- Add EIP-1193 compatible provider to `AbstractProvider` interface. (#3499)
- Add Typescript definitions for contract `methods` and `call`. (#3454)
- Update AbstractProvider and contract.methods TS definitions (#3521)
- Add support for ENS contenthash methods. (#3392, #2782)

### Changed

- Change CI provider from Travis to Github Actions. (#3468)
- Update `web3-eth-abi` ABICoder dependency. (#3490)
- Update AbiCoder param formatting (#3522)
- Improve code clarity of HttpProvider keepAlive option setting. (#3463)
- Updated type definitions for Web3 HTTP Provider. (#3482)
- Fix indentation of web3-eth documentation. (#3478)

### Fixed

- Fix intermittent CI build issues with `dtslint`. (#3479)
- Fix WSS credentials Base64 encoding (for browser) (#3508)
- Fire provider "error" and/or "end" events when Websocket provider disconnects. (#3485)
- Remove web3-eth revert error return types to squash TS compilation errors. (#3496)
- Backfill event subscriptions when WS connection dropped across multiple blocks. (#3491)
- Stop swallowing errors when WS connection has died after exhausting reconnection attempts. (#3492)
- Fix setContenthash docs formatting (#3511)

## [1.2.9]

### Added

- Add `sending` and `sent` events for tx submissions (#3438)
- Add `latestBlockHash` arg to `confirmation` event handler payload (#3438)
- Make socket providers' max listeners threshold configurable (#3469)
- Documentation about testing & ci resources for Web3.js development (#3528)
- More detailed documentation about how to use `method.encodeABI` (#3549)
- Integration tests for `transactionPollingTimeout` (#3513)

### Changed

- Websocket package from @web3-js/websocket@1.0.29 to websocket@1.0.31 (#3371)
- Upgrade `@web3-js/scrypt-shim@0.1.0` to `scrypt-js@3.0.1`
- sendSignedTransaction revert handling synthesizes tx without network call (#3457)
- Make docs grammar more idiomatic, normalize punctuation (#3543)

### Fixed

- Size property de-referencing crash when calling web3.eth.clearSubscriptions (#3527)
- Abi param encoding for tuple arrays (#3538)
- `account.hashMessage` with non-ASCII characters (#3523)
- Subscription support check in method confirmations loop (#3432)
- TS bindings for `handleRevert` added (#3452)
- Docs: spelling of pre-defined block number (#3539)
- Docs: missing defaultBlock param option in `method.call` description (#3558)

## [1.2.10]

### Added

- Add support for EIP-1193 provider `request` method (#3625)

### Changed

- Upgrade minified bundle build process (from gulp to webpack) (#3618)
- CI improvements: add dependency caching, netlify browser test preview (#3598, #3602)
- Remove references to `genesis` block in 1.x documentation (#3594)
- Disallow setting `toBlock` when subscribing to contract events (#3207)

### Fixed

- Extend `_txInputFormatter` with hex prefix check (#3317)
- Extract revert reason string for geth >= 1.9.15 (#3520)
- Fix Incorrect param encoding of BN object in arrayed inputs (#3592)
- Remove mis-encoded whitespace characters from web3-utils files (#3601)
- Fix incompatibilities with webpack Buffer polyfill for wallet.encrypt/decrypt (#3580)
- Fix misformatted `fromBlock` value when re-subscribing to events over WS (#3596)
- Support `Function` type log parameter decoding (#2826)
- Add undefined callback check to websocket provider response queue (#3574)
- Fix WS clientConfig type (#3563)

## [1.2.11]

### Fixed

- Fix Provider.request response (#3647)

### Added

- Add unit tests for isHex and isHexStrict (#3622)

## [1.3.0]

### Added

- Support for typescript files (.ts) to be written alongside regular .js files (#3652)
- Add compareBlock function that allows for complex block comparisons (#3682)

### Changed

- Improve RequestManager send method (#3649)
- `npm run build` now uses TSC to compile (.js allowed) and the build folder is now located under `lib` (#3652)
- Modernized web3-core to use newer es syntax (#3652)
- Bumped `web3-providers-ipc` `oboe` version to 2.1.5 (#3661)
- Bump lodash from 4.17.15 to 4.17.19 (#3641)
- Bump websocket version which removes node-gyp from web3.js (#3685)

### Fixed

- Fix parsing of non-`eth_subscription` provider events (#3660)
- Fix parsedUrl problem of websocket provider (#3666)
- Fix return value for `clearSubscriptions` (#3689)

## [1.3.1]

### Added

- Add `web3-eth2-core` package (#3743) (renamed to `web3-eth2-base`)
- Add `web3-eth2-beaconchain` package (#3743) (renamed to `web3-eth2-beacon`)
- Add `stripHexPrefix` method to `web3-utils` package (#3776)

### Changed

- bump utils 0.10.0^ -> 0.12.0 (#3733)

### Removed

- Removed post-install script in `packages/web3`. Added documentation to root README (#3717)

### Fixed

- Fix possible unhandled promise rejection when sending a transaction (#3708)
- Fixed decoding bytes and string parameters for logs emitted with solc 0.4.x (#3724, #3738)
- Grammar changes to inputAddressFormatter error message
- Fixed vulnerable dependencies

## [1.3.2]

### Fixed

- Fix EIP-1193 provider subscriptions (#3864)

## [1.3.3]

### Fixed

- Update `dist` to latest release (`1.3.2`) (#3875)

## [1.3.4]

### Changed

- Fixed mutation of inputs to encoding and decoding functions (#3748)
- Fix default value for `fromBlock` option for `logs` subscriptions (defaults to `latest`) (#3883)
- ethjs-signer test (#3876)
- Rename `web3-eth2-base` to `web3-eth2-core` and `web3-eth2-beacon` to `web3-eth2-beaconchain` (#3833)
- Bump `ts-node` from version `^8.10.2` to `^9.0.0` (#3856)
- Ran `npm audit fix` which fixed 4 vulnerabilities (#3856)
- Correct `web3-eth2-beaconchain` type declarations (#3859) and (#3865)
- Move interfaces `IBaseAPISchema` and `IBaseAPIMethodSchema` to `index.d.ts` for `web3-eth2-core` (#3878)
- Update dependencies for `web3-eth2-core` (#3878)

### Removed

- Remove `notImplemented` flag from ETH2 Beacon Chain package methods schema (#3861)
- Removes `IETH2BeaconChain` interface in favor of exporting a class type: `ETH2BeaconChain` (#3878)
- Remove `index.d.ts` files in favor of `types.ts` for `web3-eth2-core` and `web3-eth2-beaconchain` (#3878)
- `schema.ts` from `web3-eth2-core` (#3878)
- `dtslint` npm command from `web3-eth2-core` and `web3-eth2-beaconchain` as `index.d.ts` files were removed (#3878)

### Added

- Add `ETH2Core` class export to `index.d.ts` for `web3-eth2-core` (#3878)
- Deprecation of bzz warning (#3872)
- Deprecation of shh warning (#3888)

## [1.3.5]

### Added

- Github action for running tests for `web3-eth2-core` and `web3-eth2-beaconchain` packages (#3892)
- Added description to documentation on how to connect using a remote node provider (#3884)
- Added Security risk warning to docs for `web3.utils.soliditySha3` (#3908)
- `.nvmrc` file using Node.js version `v.14.15.1` (#3817)
- Add commitment to semantic versioning since version `1.3.0` and onwards (#3961)

### Changed

- Unified babel compiler for `web3-eth2-core` and `web3-eth2-beaconchain` (#3892)
- Renamed the `tsc` script in all packages to `compile`; updates the corresponding `lerna run` usage in the main `package.json` (#3894)
- moved deprecation warnings to postinstall scripts (#3917)
- Upgrade `@chainsafe/geth-dev-assistant` from `0.1.5` to `0.1.9` (#3950)
- Replaced hardcoded infura link with Github Secret for some tests (#3943)
- Bump `elliptic` from `6.5.3` to `6.5.4` for `web3-eth-accounts` (#3941)
- Bump `elliptic` from `6.5.3` to `6.5.4` for `web3-bzz` (#3940)
- Bump `elliptic` from `6.5.3` to `6.5.4` for `web3-core-requestmanager` (#3945)
- Rewrite `web3-eth-iban` in ES6 (#3955)

## [1.3.6]

### Changes

- Bump `underscore` package from `1.9.1` to `1.12.1` (#4051)
- Bump `@ensdomains/ens` package from `^0.4.5` to `^0.6.0` (#4059)
- Bump `ethers` package from `^5.0.18` to `^5.1.4` (#4059)

### Removes

- Accidental commit (yarn-error.log) (#4062)

## [1.4.0]

### Added

- Berlin Transaction Support (#4083)
- When signing a transaction, common object now defaults to berlin instead of petersburg

### Changed

- Changed Geth Docker verision from `stable` to `1.10.3` in `e2e.geth.instamine.sh` and `scripts/e2e.geth.automine.sh` (#4154)

## [1.4.1]

### Removes

- Removing the underscore package 

## [1.5.0]

### Added

- London transaction support (#4155)
- RPC support `eth_feehistory` call (#4191)
- Add `toNumber` method to `web3.utils` (#4191)

### Changed
 - Grammar fix (#4088) and updated Swarm (#4151)and Whisper doc links (#4170)
 - Removed deprecation notice for HttpProvider (#4008)
 - Nonce added to send options in documentation and types (#4052)
 - Updated Solidity example to modern syntax (#4147)
 - Changing web3 connection example from lets to const (#3967)
<<<<<<< HEAD
 - Updated the documentation for the transaction object to include EIP-2718 and EIP-1559 options

## [Unreleased]

## [1.5.1]
=======
 - Updated the documentation for the transaction object to include EIP-2718 and EIP-1559 options (#4188)
>>>>>>> dabe9940
<|MERGE_RESOLUTION|>--- conflicted
+++ resolved
@@ -414,12 +414,8 @@
  - Nonce added to send options in documentation and types (#4052)
  - Updated Solidity example to modern syntax (#4147)
  - Changing web3 connection example from lets to const (#3967)
-<<<<<<< HEAD
- - Updated the documentation for the transaction object to include EIP-2718 and EIP-1559 options
+ - Updated the documentation for the transaction object to include EIP-2718 and EIP-1559 options (#4188)
 
 ## [Unreleased]
 
-## [1.5.1]
-=======
- - Updated the documentation for the transaction object to include EIP-2718 and EIP-1559 options (#4188)
->>>>>>> dabe9940
+## [1.5.1]