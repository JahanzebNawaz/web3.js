# Changelog
All notable changes to this project will be documented in this file.

The format is based on [Keep a Changelog](https://keepachangelog.com/en/1.0.0/),
and this project adheres to [Semantic Versioning](https://semver.org/spec/v2.0.0.html).

<!-- EXAMPLE

## [1.0.0]

### Added

- I've added feature XY (#1000)

### Changed

- I've cleaned up XY (#1000)

### Deprecated

- I've deprecated XY (#1000)

### Removed

- I've removed XY (#1000)

### Fixed

- I've fixed XY (#1000)

### Security

- I've improved the security in XY (#1000)

-->

## [1.2.0]

Released with 1.0.0-beta.37 code base.

## [1.2.1]

### Fixed

- ``websocket`` dependency fixed (#2971, #2976)
- ``requestOptions`` added to ``WebsocketProvider`` (#2979)
- Node >= v8.0.0 support (#2938)

## [1.2.2]

### Added

- localStorage support detection added (#3031)
- getNetworkType method extended with Görli testnet (#3095)
- supportsSubscriptions method added to providers (#3116)
- Add `eth.getChainId` method (#3113)
- Minified file added to web3 package (#3131)
- The transaction confirmation workflow can now be configured (#3130)
- Additional parameters for accounts.signTransaction added [(docs)](https://web3js.readthedocs.io/en/v1.2.2/web3-eth-accounts.html#signtransaction) (#3141)
- Emit `connected` event on subscription creation (#3028)
- TypeScript type definitions added for all modules (#3132)
- Bloom filters added to web3.utils (#3137)

### Fixed

- Fix allow `0` as a valid `fromBlock` or `toBlock` filter param (#1100)
- Fix randomHex returning inconsistent string lengths (#1490)
- Fix make isBN minification safe (#1777)
- Fix incorrect references to BigNumber in utils.fromWei and utils.toWei error messages (#2468)
- Fix error incorrectly thrown when receipt.status is `null` (#2183)
- Fix incorrectly populating chainId param with `net_version` when signing txs (#2378)
- regeneratorRuntime error fixed (#3058)
- Fix accessing event.name where event is undefined (#3014)
- fixed Web3Utils toHex() for Buffer input (#3021)
- Fix bubbling up tx signing errors (#2063, #3105)
- HttpProvider: CORS issue with Firefox and Safari (#2978)
- Ensure the immutability of the `tx` object passed to function `signTransaction` (#2190)
- Gas check fixed (#2381)
- Signing issues #1998, #2033, and #1074 fixed (#3125)
- Fix hexToNumber and hexToNumberString prefix validation (#3086)
- The receipt will now returned on a EVM error (this got removed on beta.18) (#3129)
- Fixes transaction confirmations with the HttpProvider (#3140)

## [1.2.3]

### Fixed

- Fix perfect gas usage causes tx to error (#3175)
- Fix regenerator runtime error in web3.min.js (#3155)
- Fix TS types for eth.subscribe syncing, newBlockHeaders, pendingTransactions (#3159)
- Improve web3-eth-abi decodeParameters error message (#3134)

## [1.2.4]

### Fixed

- Fix npm installation error for scrypt-shim and websocket (#3210)

## [1.2.5]

### Added

- ``eth_requestAccounts`` as ``requestAccounts`` added to web3-eth package (#3219)
- ``sha3Raw`` and ``soliditySha3Raw`` added to web3-utils package (#3226)
- ``eth_getProof`` as ``getProof`` added to web3-eth package (#3220)
- ``BN`` and ``BigNumber`` objects are now supported by the ``abi.encodeParameter(s)`` method (#3238)
- ``getPendingTransactions`` added to web3-eth package (#3239)
- Revert instruction handling added which can get activated with the ``handleRevert`` module property (#3248)
- The ``receipt`` does now exist as property on the error object for transaction related errors (#3259)
- ``internalType`` added to ``AbiInput`` TS interface in ``web3-utils`` (#3279)
- Agent option added to the ``HttpProvider`` options (#2980)

### Changed

- ``eth-lib`` dependency updated (0.2.7 => ^0.2.8) (#3242)

### Fixed

- Fix crash when decoding events with identical signatures, differently indexed args (#3272)
- Fix user supplied callback not fired in eth.accounts.signTransaction (#3283)
- Fix minified bundle (#3256)
- ``defaultBlock`` property handling fixed (#3247)
- ``clearSubscriptions`` does no longer throw an error if no running subscriptions do exist (#3246)
- callback type definition for ``Accounts.signTransaction`` fixed (#3280)
- fix: export bloom functions on the index.js
- Prefer receipt status to code availability on contract deployment (#3298)

## [Unreleased]

## [1.2.6]

### Added

- ENS module extended with the possibility to add a custom registry (#3301)
<<<<<<< HEAD
- Missing ENS Registry methods and Resolver.supportsInterface method added (#3325)
=======
- Görli testnet ENS registry added to the known registries (#3338)
>>>>>>> ee78ff70

### Changed

- Ensure '0x' prefix is existing for Accounts.sign and Accounts.privateKeyToAccount (#3041)

### Fixed

- Add missing subscription.on('connected') TS type definition (#3319)<|MERGE_RESOLUTION|>--- conflicted
+++ resolved
@@ -132,11 +132,8 @@
 ### Added
 
 - ENS module extended with the possibility to add a custom registry (#3301)
-<<<<<<< HEAD
 - Missing ENS Registry methods and Resolver.supportsInterface method added (#3325)
-=======
 - Görli testnet ENS registry added to the known registries (#3338)
->>>>>>> ee78ff70
 
 ### Changed
 
